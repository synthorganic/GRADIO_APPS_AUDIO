--- conflicted
+++ resolved
@@ -1,922 +1,913 @@
-#!/usr/bin/env python3
-# -*- coding: utf-8 -*-
-
-# ===== Headers Legend =====
-# [NEW]     brand new header I added
-# [ALTERED] adapted since your last version
-# [UNCHANGED] same intent as before
-
-import argparse
-import logging
-import math
-import os
-import warnings
-import uuid
-from pathlib import Path
-import subprocess as sp
-
-import torch
-import torch.nn.functional as F
-import gradio as gr
-
-from audiocraft.data.audio_utils import convert_audio
-from audiocraft.data.audio import audio_write
-from audiocraft.models import MusicGen, MultiBandDiffusion, AudioGen
-
-# ---------- Optional deps [UNCHANGED] ----------
-try:
-    import demucs.separate
-    DEMUCS_AVAILABLE = True
-except ImportError:
-    DEMUCS_AVAILABLE = False
-
-try:
-    import matchering as mg
-    MATCHERING_AVAILABLE = True
-except ImportError:
-    MATCHERING_AVAILABLE = False
-
-# ---------- Devices [ALTERED] ----------
-STYLE_DEVICE = torch.device("cuda:1")       # Style pinned to GPU1
-AUDIOGEN_DEVICE = torch.device("cuda:0")    # AudioGen on GPU0
-UTILITY_DEVICE = (
-    torch.device("cuda:3")
-    if torch.cuda.is_available() and torch.cuda.device_count() > 3
-    else torch.device("cpu")
-)
-
-print(f"[Boot] STYLE: {STYLE_DEVICE} | AUDIOGEN: {AUDIOGEN_DEVICE} | UTILITY(preproc/demucs): {UTILITY_DEVICE}")
-
-# ---------- Constants & paths [ALTERED] ----------
-TARGET_SR = 32000
-TARGET_AC = 1
-TMP_DIR = Path("/home/archway/music/n-Track")  # writable, persistent
-TMP_DIR.mkdir(parents=True, exist_ok=True)
-
-# ---------- Caches [UNCHANGED] ----------
-STYLE_MODEL = None
-STYLE_MBD = None
-STYLE_USE_DIFFUSION = False
-AUDIOGEN_MODEL = None
-<<<<<<< HEAD
-MEDIUM_MODEL = None
-=======
-LARGE_MODEL = None
->>>>>>> 167e1875
-
-# ---------- FFmpeg noise control (for future waveform use) [UNCHANGED] ----------
-_old_call = sp.call
-def _call_nostderr(*args, **kwargs):
-    kwargs["stderr"] = sp.DEVNULL
-    kwargs["stdout"] = sp.DEVNULL
-    return _old_call(*args, **kwargs)
-sp.call = _call_nostderr
-
-# ---------- Utils [NEW] ----------
-def _ensure_2d(wav_t: torch.Tensor) -> torch.Tensor:
-    return wav_t[None, :] if wav_t.dim() == 1 else wav_t
-
-def _rms(x: torch.Tensor) -> float:
-    x = x.float()
-    return float(torch.sqrt(torch.clamp((x ** 2).mean(), min=1e-12)).item())
-
-
-def _move_to_device(obj, device: torch.device, _seen: set[int] | None = None):
-    """Recursively move ``obj`` and its tensors to ``device``.
-
-    ``MultiBandDiffusion`` pulls in components that are not registered as
-    ``nn.Module`` (e.g. raw ``Tensor`` codebooks inside the quantizer).  A
-    plain ``.to(device)`` therefore leaves these tensors behind which later
-    triggers *"Expected all tensors to be on the same device"* errors.  This
-    helper walks through an arbitrary Python object and attempts to relocate
-    every tensor it can find onto the requested device.
-
-    ``_seen`` keeps track of already visited objects to avoid infinite
-    recursion when objects reference themselves or share references.
-    """
-
-    if _seen is None:
-        _seen = set()
-
-    obj_id = id(obj)
-    if obj_id in _seen:
-        return obj
-    _seen.add(obj_id)
-
-    # Direct module or tensor: move and return early.
-    if isinstance(obj, torch.nn.Module):
-        obj.to(device)
-        return obj
-    if isinstance(obj, torch.Tensor):
-        return obj.to(device)
-
-    # Containers: recurse over their items.
-    if isinstance(obj, (list, tuple, set)):
-        for item in obj:
-            _move_to_device(item, device, _seen)
-        return obj
-    if isinstance(obj, dict):
-        for key, val in obj.items():
-            obj[key] = _move_to_device(val, device, _seen)
-        return obj
-
-    # Generic object: inspect attributes and move what we can. We only
-    # consider attributes from ``__dict__`` to skip methods/properties that
-    # might spawn new objects or recurse infinitely.
-    if hasattr(obj, "__dict__"):
-        for name, val in vars(obj).items():
-            if isinstance(val, torch.Tensor):
-                setattr(obj, name, val.to(device))
-            else:
-                _move_to_device(val, device, _seen)
-    return obj
-
-def _prep_to_32k(audio_input, take_last_seconds: float | None = None, device: torch.device = UTILITY_DEVICE) -> torch.Tensor:
-    """Return mono 32k tensor on device; optionally last N seconds only."""
-    sr, wav_np = audio_input
-    wav = torch.from_numpy(wav_np).float().t()             # (C, T)
-    wav = _ensure_2d(wav)
-    wav32 = convert_audio(wav, sr, TARGET_SR, TARGET_AC)   # (1, T32k)
-    if take_last_seconds:
-        tail = int(max(0.1, float(take_last_seconds)) * TARGET_SR)
-        wav32 = wav32[..., -tail:]
-    return wav32.to(device)
-
-# ---------- Output post-processing + Robust WAV writer [NEW] ----------
-def _postprocess_out(wav_ct: torch.Tensor, peak_ceiling_db: float = -1.0, trim_db: float = -3.0) -> torch.Tensor:
-    """
-    Enforce (C,T) float CPU; apply peak ceiling and user trim for headroom.
-    """
-    wav_ct = wav_ct.detach().cpu().float()
-    if wav_ct.dim() == 1:
-        wav_ct = wav_ct.unsqueeze(0)
-    elif wav_ct.dim() != 2:
-        raise gr.Error(f"Expected (C,T) waveform, got shape {tuple(wav_ct.shape)}")
-
-    # Peak ceiling (true-peak proxy) to -1 dBTP by simple peak scale
-    peak = wav_ct.abs().max().item()
-    if peak > 0:
-        ceiling = 10.0 ** (peak_ceiling_db / 20.0)  # ~0.891 for -1 dB
-        scale = min(1.0, ceiling / peak)
-        wav_ct = wav_ct * scale
-
-    # Additional user trim (default -3 dB for safety)
-    if trim_db != 0:
-        wav_ct = wav_ct * (10.0 ** (trim_db / 20.0))
-
-    return wav_ct
-
-def _write_wav(wav_ct: torch.Tensor, sr: int, stem: str = "out", trim_db: float = -3.0, peak_db: float = -1.0) -> str:
-    """
-    Safely write a WAV:
-      - post-process to predictable level (peak ceiling + trim)
-      - write with strategy="peak" (no auto-boost) and add_suffix=False
-      - atomic rename to final
-      - verify existence and non-zero size
-    """
-    TMP_DIR.mkdir(parents=True, exist_ok=True)
-
-    wav_ct = _postprocess_out(wav_ct, peak_ceiling_db=peak_db, trim_db=trim_db)
-
-    final_name = f"{stem}_{uuid.uuid4().hex}.wav"
-    final_path = TMP_DIR / final_name
-    tmp_path   = TMP_DIR / f".{final_name}.tmp"
-
-    try:
-        audio_write(
-            str(tmp_path),
-            wav_ct,
-            sr,
-            strategy="peak",      # <- predictable, no loudness boost
-            add_suffix=False,     # <- prevent “.wav.wav”
-        )
-    except Exception as e:
-        raise gr.Error(f"audio_write failed: {e}")
-
-    # Verify tmp exists and is non-empty
-    if not tmp_path.exists():
-        raise gr.Error(f"Internal write error: temp file missing: {tmp_path}")
-    sz = tmp_path.stat().st_size if tmp_path.exists() else 0
-    if sz <= 0:
-        raise gr.Error(f"Internal write error: temp file size is {sz} bytes: {tmp_path}")
-
-    os.replace(tmp_path, final_path)
-
-    # Verify final exists and non-empty
-    if not final_path.exists():
-        raise gr.Error(f"Internal write error: final file missing after rename: {final_path}")
-    fsz = final_path.stat().st_size if final_path.exists() else 0
-    if fsz <= 0:
-        raise gr.Error(f"Internal write error: final file size is {fsz} bytes: {final_path}")
-
-    print(f"[I/O] Wrote WAV: {final_path} ({fsz} bytes)")
-    return str(final_path)
-
-# ---------- AudioGen helpers (compat + crossfade) [ALTERED] ----------
-def _extract_audio_batch(out):
-    # Accepts: Tensor[B,C,T] OR (Tensor, ...) OR [Tensor, ...]
-    if isinstance(out, torch.Tensor):
-        return out
-    if isinstance(out, (tuple, list)):
-        for item in out:
-            if isinstance(item, torch.Tensor):
-                return item
-    raise RuntimeError("Unexpected model output format – no Tensor found.")
-
-def _crossfade_concat(src: torch.Tensor, gen: torch.Tensor, sr: int, xf_sec: float = 1.25) -> torch.Tensor:
-    """
-    src, gen: (C,T) on CPU; returns (C, T_src + T_gen - Nxf).
-    Equal-power curves; slightly shorter default to reduce summed energy.
-    """
-    assert src.dim() == 2 and gen.dim() == 2, "Expected (C,T) tensors"
-    C1, T1 = src.shape
-    C2, T2 = gen.shape
-    assert C1 == C2, "Channel mismatch between src and gen"
-    if T1 == 0:
-        return gen
-    if T2 == 0:
-        return src
-
-    nxf = max(1, min(int(sr * float(xf_sec)), T1, T2))
-    t = torch.linspace(0.0, 1.0, nxf)
-    a = torch.cos(0.5 * math.pi * t)   # fades src 1→0
-    b = torch.sin(0.5 * math.pi * t)   # fades gen 0→1
-    a = a.view(1, -1)
-    b = b.view(1, -1)
-
-    src_keep = src[:, : T1 - nxf]
-    mixed = src[:, T1 - nxf :] * a + gen[:, : nxf] * b
-    out = torch.cat([src_keep, mixed, gen[:, nxf:]], dim=1)
-    return out.contiguous()
-
-def _audiogen_continue_compat(model, prompt: str, tail_32k_mono: torch.Tensor, sr: int):
-    """
-    Try AudioGen continuation across Audiocraft versions, using keyword variants only.
-    Always pass a TENSOR for the audio prompt; never wrap in a list.
-    If no compatible signature exists, return None (caller will emulate).
-    """
-    tail = tail_32k_mono.detach().to(model.device)
-    if tail.dim() == 3 and tail.size(0) == 1:
-        tail = tail[0]           # (1, T)
-    elif tail.dim() == 1:
-        tail = tail.unsqueeze(0) # (1, T)
-    elif tail.dim() != 2:
-        raise gr.Error(f"tail must be (C,T) or (1,C,T); got {tuple(tail.shape)}")
-
-    if hasattr(model, "generate_continuation"):
-        # Newer-ish
-        try:
-            return model.generate_continuation(
-                descriptions=[prompt],
-                audio_wavs=tail,
-                audio_sample_rate=sr,
-            )
-        except TypeError:
-            pass
-        # Variant naming
-        try:
-            return model.generate_continuation(
-                descriptions=[prompt],
-                audio=tail,
-                audio_sample_rate=sr,
-            )
-        except TypeError:
-            pass
-        # Older-ish
-        try:
-            return model.generate_continuation(
-                descriptions=[prompt],
-                wavs=tail,
-                sample_rate=sr,
-            )
-        except TypeError:
-            pass
-        # Some builds use "prompts" instead of "descriptions"
-        try:
-            return model.generate_continuation(
-                prompts=[prompt],
-                audio=tail,
-                audio_sample_rate=sr,
-            )
-        except TypeError:
-            pass
-
-    return None  # let caller emulate
-
-# ---------- MusicGen continuation + scoring helpers [NEW] ----------
-def _musicgen_continue_compat(model, prompt: str, tail_32k_mono: torch.Tensor, sr: int, return_tokens: bool = False):
-    """Attempt MusicGen continuation across versions."""
-    if not hasattr(model, "generate_continuation"):
-        return None
-    tail = tail_32k_mono.detach().to(model.device)
-    if tail.dim() == 2:
-        tail = tail.unsqueeze(0)
-    kwargs = {"audio_sample_rate": sr}
-    if return_tokens:
-        kwargs["return_tokens"] = True
-    variants = [
-        ("descriptions", "audio_wavs"),
-        ("descriptions", "audio"),
-        ("descriptions", "wavs"),
-        ("prompts", "audio"),
-        ("prompts", "audio_wavs"),
-    ]
-    for kd, ka in variants:
-        try:
-            kwargs[kd] = [prompt]
-            kwargs[ka] = tail
-            return model.generate_continuation(**kwargs)
-        except TypeError:
-            kwargs.pop(kd, None)
-            kwargs.pop(ka, None)
-    return None
-
-
-def _time_stretch_to_grid(wav: torch.Tensor, seconds: float, sr: int, bpm: float) -> torch.Tensor:
-    """If close to a beat grid, stretch by <2% to align."""
-    beat = 60.0 / max(1.0, float(bpm))
-    target = round(float(seconds) / beat) * beat
-    cur = wav.shape[-1] / sr
-    if target <= 0:
-        return wav
-    diff = abs(cur - target) / target
-    if diff <= 0.02:
-        new_len = int(target * sr)
-        wav = F.interpolate(wav.unsqueeze(0), size=new_len, mode="linear", align_corners=False).squeeze(0)
-    return wav
-
-
-def _score_candidate(wav: torch.Tensor, sr: int, bpm: float) -> float:
-    """Lightweight heuristic scoring for auto-selection."""
-    wav = wav.detach().cpu()
-    rms = _rms(wav)
-    peak = wav.abs().max().item()
-    crest = peak / (rms + 1e-9)
-    mix = max(0.0, 1.0 - abs(crest - 10.0) / 10.0)  # crest ~10 preferred
-    spec = torch.fft.rfft(wav, dim=-1)
-    freqs = torch.fft.rfftfreq(wav.shape[-1], 1.0 / sr)
-    edges = [0, 200, 400, 800, 1600, 3200, 6400, 12800, sr / 2]
-    bands = []
-    for lo, hi in zip(edges[:-1], edges[1:]):
-        mask = (freqs >= lo) & (freqs < hi)
-        if mask.any():
-            bands.append(spec[..., mask].abs().pow(2).mean())
-    balance = torch.stack(bands)
-    spectral = 1.0 - balance.std().item() / (balance.mean().item() + 1e-9)
-    tempo_score = 1.0  # placeholder
-    key_score = 1.0    # placeholder
-    prompt_score = 1.0 # placeholder
-    total = 0.3 * tempo_score + 0.2 * key_score + 0.2 * mix + 0.15 * spectral + 0.15 * prompt_score
-    return float(total)
-
-
-MAX_SECTIONS = 8
-STYLE_SECTIONS = {"Intro", "Bed", "Break", "Outro"}
-
-
-def add_section(n):
-    n = int(n) + 1
-    n = min(MAX_SECTIONS, n)
-    updates = [gr.update(visible=i < n) for i in range(MAX_SECTIONS)]
-    return [n] + updates
-
-
-def compose_sections(
-    sections: list[dict],
-    init_audio,
-    bpm: float = 120.0,
-    xf_beats: float = 1.0,
-    decoder: str = "Default",
-    out_trim_db: float = -3.0,
-    candidates: int = 2,
-):
-    """Compose sequential sections with model chaining."""
-    if not sections:
-        raise gr.Error("No sections provided.")
-    style_load_model()
-<<<<<<< HEAD
-    medium_load_model()
-=======
-    large_load_model()
->>>>>>> 167e1875
-    if decoder == "MultiBand_Diffusion":
-        style_load_diffusion()
-    sr = TARGET_SR
-    xf_sec = float(xf_beats) * 60.0 / max(1.0, float(bpm))
-    xf_sec = max(0.8, min(1.2, xf_sec))
-    prev = _prep_to_32k(init_audio, device=UTILITY_DEVICE) if init_audio else None
-    assembled = None
-    for sec in sections:
-<<<<<<< HEAD
-        model = STYLE_MODEL if sec["type"] in STYLE_SECTIONS else MEDIUM_MODEL
-=======
-        model = STYLE_MODEL if sec["type"] in STYLE_SECTIONS else LARGE_MODEL
->>>>>>> 167e1875
-        model.set_generation_params(duration=int(sec["length"]))
-        best_wav = None
-        best_score = -1e9
-        for _ in range(int(candidates)):
-            if prev is not None:
-                out = _musicgen_continue_compat(model, sec["prompt"], prev, sr, return_tokens=(decoder == "MultiBand_Diffusion"))
-                if out is None:
-                    out = model.generate([sec["prompt"]], return_tokens=(decoder == "MultiBand_Diffusion"))
-            else:
-                out = model.generate([sec["prompt"]], return_tokens=(decoder == "MultiBand_Diffusion"))
-            if decoder == "MultiBand_Diffusion" and STYLE_MBD is not None:
-                tokens = out[1] if isinstance(out, (tuple, list)) and len(out) > 1 else out[0]
-                tokens = tokens.to(STYLE_MBD.device)
-                wav = STYLE_MBD.tokens_to_wav(tokens)[0]
-            else:
-                wav = out[0]
-            wav = wav.detach().cpu().float()
-            score = _score_candidate(wav, sr, bpm)
-            if score > best_score:
-                best_score = score
-                best_wav = wav
-        if best_wav is None:
-            raise gr.Error("Section generation failed.")
-        best_wav = _time_stretch_to_grid(best_wav, sec["length"], sr, bpm)
-        assembled = best_wav if assembled is None else _crossfade_concat(assembled, best_wav, sr, xf_sec=xf_sec)
-        prev = best_wav.unsqueeze(0)
-    return _write_wav(assembled, sr, stem="sections", trim_db=float(out_trim_db))
-
-
-def compose_sections_ui(init_audio, count, *vals):
-    bpm = vals[-4]
-    xf_beats = vals[-3]
-    decoder = vals[-2]
-    out_trim_db = vals[-1]
-    vals = vals[:-4]
-    sections = []
-    count = int(count)
-    for i in range(count):
-        typ = vals[3 * i]
-        prompt = vals[3 * i + 1]
-        length = vals[3 * i + 2]
-        if prompt and length:
-            sections.append({"type": typ, "prompt": prompt, "length": float(length)})
-    return compose_sections(sections, init_audio, bpm, xf_beats, decoder, out_trim_db)
-
-# ============================================================================
-# STYLE TAB (MusicGen-Style) [UNCHANGED intent; better writer]
-# ============================================================================
-def style_load_model():
-    global STYLE_MODEL
-    if STYLE_MODEL is None:
-        print(f"[Style] Loading facebook/musicgen-style on {STYLE_DEVICE}")
-        STYLE_MODEL = MusicGen.get_pretrained("facebook/musicgen-style")
-        STYLE_MODEL.device = STYLE_DEVICE  # MusicGen isn't nn.Module; don't call .to()
-
-def style_load_diffusion():
-    global STYLE_MBD
-    if STYLE_MBD is None:
-        print("[Style] Loading MultiBandDiffusion...")
-        STYLE_MBD = MultiBandDiffusion.get_mbd_musicgen()
-        # ``MultiBandDiffusion`` isn't a regular ``nn.Module`` so a naive
-        # ``.to(device)`` call can leave internal tensors (e.g. quantizer
-        # codebooks) on their original device.  Use the recursive helper to
-        # ensure *everything* lives on ``STYLE_DEVICE``.
-        _move_to_device(STYLE_MBD, STYLE_DEVICE)
-        # track device manually for downstream checks
-        STYLE_MBD.device = STYLE_DEVICE
-
-
-<<<<<<< HEAD
-def medium_load_model():
-    """Lazy-load facebook/musicgen-medium on STYLE_DEVICE."""
-    global MEDIUM_MODEL
-    if MEDIUM_MODEL is None:
-        print(f"[Medium] Loading facebook/musicgen-medium on {STYLE_DEVICE}")
-        MEDIUM_MODEL = MusicGen.get_pretrained("facebook/musicgen-medium")
-        MEDIUM_MODEL.device = STYLE_DEVICE
-    return MEDIUM_MODEL
-=======
-def large_load_model():
-    """Lazy-load facebook/musicgen-large on STYLE_DEVICE."""
-    global LARGE_MODEL
-    if LARGE_MODEL is None:
-        print(f"[Large] Loading facebook/musicgen-large on {STYLE_DEVICE}")
-        LARGE_MODEL = MusicGen.get_pretrained("facebook/musicgen-large")
-        LARGE_MODEL.device = STYLE_DEVICE
-    return LARGE_MODEL
->>>>>>> 167e1875
-
-
-def style_predict(text, melody, duration=10, topk=250, topp=0.0, temperature=1.0,
-                  cfg_coef=3.0, double_cfg="Yes", cfg_coef_beta=5.0,
-                  eval_q=3, excerpt_length=3.0, decoder="Default",
-                  out_trim_db=-3.0):
-    """Generate with MusicGen-Style, optional melody excerpt."""
-    style_load_model()
-    STYLE_MODEL.set_generation_params(duration=int(duration),
-                                      top_k=int(topk), top_p=float(topp),
-                                      temperature=float(temperature),
-                                      cfg_coef=float(cfg_coef),
-                                      cfg_coef_beta=float(cfg_coef_beta) if double_cfg == "Yes" else None)
-    STYLE_MODEL.set_style_conditioner_params(eval_q=int(eval_q),
-                                             excerpt_length=float(excerpt_length))
-
-    # Diffusion toggle
-    global STYLE_USE_DIFFUSION
-    if decoder == "MultiBand_Diffusion":
-        STYLE_USE_DIFFUSION = True
-        style_load_diffusion()
-    else:
-        STYLE_USE_DIFFUSION = False
-
-    melody_tensor = None
-    if melody:
-        sr, arr = melody
-        mel = torch.from_numpy(arr).float().t().to(STYLE_DEVICE)
-        mel = _ensure_2d(mel)
-        mel = convert_audio(mel, sr, TARGET_SR, TARGET_AC).to(STYLE_DEVICE)
-        melody_tensor = [mel]
-
-    if melody_tensor:
-        outputs = STYLE_MODEL.generate_with_chroma(
-            descriptions=[text or "style generation"],
-            melody_wavs=melody_tensor,
-            melody_sample_rate=TARGET_SR,
-            return_tokens=STYLE_USE_DIFFUSION
-        )
-    else:
-        outputs = STYLE_MODEL.generate([text or "style generation"],
-                                       return_tokens=STYLE_USE_DIFFUSION)
-
-    if STYLE_USE_DIFFUSION:
-        tokens = outputs[1]
-        if tokens.device != STYLE_MBD.device:
-            tokens = tokens.to(STYLE_MBD.device)
-        wavs = STYLE_MBD.tokens_to_wav(tokens)
-        wav = wavs.detach().cpu().float()[0]  # (C,T)
-        sr_out = TARGET_SR
-    else:
-        wav = outputs[0].detach().cpu().float()[0]
-        sr_out = STYLE_MODEL.sample_rate
-
-    return _write_wav(wav, sr_out, stem="style", trim_db=float(out_trim_db))
-
-# ============================================================================
-# AUDIOGEN CONTINUATION TAB [ALTERED]
-# ============================================================================
-def audiogen_load_model(name: str = "facebook/audiogen-medium"):
-    global AUDIOGEN_MODEL
-    if AUDIOGEN_MODEL is None:
-        print(f"[AudioGen] Loading {name} on {AUDIOGEN_DEVICE} ...")
-        AUDIOGEN_MODEL = AudioGen.get_pretrained(name)
-        AUDIOGEN_MODEL.device = AUDIOGEN_DEVICE
-    return AUDIOGEN_MODEL
-
-def audiogen_continuation(
-    audio_input,
-    text_prompt: str = "",
-    lookback_sec: float = 6.0,
-    duration: int = 12,
-    topk: int = 250,
-    topp: float = 0.0,
-    temperature: float = 1.0,
-    cfg_coef: float = 3.0,
-    crossfade_sec: float = 1.25,   # slightly shorter to avoid hot sums
-    out_trim_db: float = -3.0,
-):
-    """
-    Use AudioGen’s continuation if available; otherwise emulate continuation by
-    generating fresh audio and equal-power crossfading onto the input tail.
-    """
-    if audio_input is None:
-        raise gr.Error("Please provide an input audio clip.")
-
-    prompt = text_prompt or "Continuation"
-    lookback_sec = float(max(0.5, min(30.0, lookback_sec)))
-
-    # 1) Prepare tail @32k mono on UTILITY_DEVICE (cuda:3 if available)
-    tail = _prep_to_32k(audio_input, take_last_seconds=lookback_sec, device=UTILITY_DEVICE).cpu()  # (1,T)
-
-    # 2) Load and configure AudioGen (cuda:0 per your layout)
-    model = audiogen_load_model("facebook/audiogen-medium")
-    model.set_generation_params(
-        duration=int(duration),
-        top_k=int(topk),
-        top_p=float(topp),
-        temperature=float(temperature),
-        cfg_coef=float(cfg_coef),
-    )
-
-    # 3) Try real continuation via compatibility shim
-    out = _audiogen_continue_compat(model, prompt, tail, TARGET_SR)
-    if out is not None:
-        batch = _extract_audio_batch(out)          # (B,C,T) or similar
-        wav = batch.detach().cpu().float()[0]      # (C,T)
-        if _rms(wav) < 1e-6:
-            raise gr.Error("AudioGen continuation returned near-silence.")
-        return _write_wav(wav, TARGET_SR, stem="audiogen_cont", trim_db=float(out_trim_db))
-
-    # 4) Fallback: emulate continuation with crossfade
-    print("[AudioGen] Continuation API unavailable – emulating via crossfade.")
-    gen_out = model.generate([prompt])             # -> Tensor[B,C,T] or similar
-    gen_batch = _extract_audio_batch(gen_out)
-    gen = gen_batch.detach().cpu().float()[0]      # (C,T)
-
-    if _rms(gen) < 1e-6:
-        raise gr.Error("Generated segment is near-silent. Try a richer prompt or higher temperature/top_k.")
-
-    tail_cpu = tail.detach().cpu().float()
-    gen_cpu  = gen.detach().cpu().float()
-
-    xf = float(max(0.25, min(crossfade_sec, lookback_sec * 0.5, 3.0)))
-    glued = _crossfade_concat(tail_cpu, gen_cpu, sr=TARGET_SR, xf_sec=xf)  # (C, T)
-
-    return _write_wav(glued, TARGET_SR, stem="audiogen_emul", trim_db=float(out_trim_db))
-
-# ============================================================================
-# STEMS (DEMUCS) TAB [UNCHANGED intent]
-# ============================================================================
-def separate_stems(audio_input):
-    if not DEMUCS_AVAILABLE:
-        raise gr.Error("Demucs not installed. `pip install demucs`")
-    try:
-        sr, wav_np = audio_input
-    except Exception:
-        raise gr.Error("Please provide an audio clip.")
-    in_path = TMP_DIR / f"sep_{uuid.uuid4().hex}.wav"
-    audio_write(str(in_path), torch.from_numpy(wav_np).float().t(), sr, add_suffix=False)
-
-    out_dir = TMP_DIR / "separated"
-    out_dir.mkdir(parents=True, exist_ok=True)
-
-    # Prefer running on UTILITY_DEVICE cuda:3 when available
-    if UTILITY_DEVICE.type == "cuda":
-        demucs_args = ["-n", "htdemucs", "-d", "cuda", "-o", str(out_dir), str(in_path)]
-    else:
-        demucs_args = ["-n", "htdemucs", "-d", "cpu", "-o", str(out_dir), str(in_path)]
-
-    demucs.separate.main(demucs_args)
-    stem_dir = out_dir / "htdemucs" / in_path.stem
-    return (
-        str(stem_dir / "drums.wav"),
-        str(stem_dir / "vocals.wav"),
-        str(stem_dir / "bass.wav"),
-        str(stem_dir / "other.wav"),
-    )
-
-# ============================================================================
-# MASTERING TAB UTILITIES [NEW]
-# ============================================================================
-
-def _ffmpeg_basic_cleanup(in_path: Path, out_path: Path) -> None:
-    """Apply basic corrective EQ via ffmpeg to mitigate common artefacts."""
-    hums = [50, 60, 100, 120, 150, 180]
-    filters = ["highpass=f=30", "highpass=f=40"]
-    filters += [f"anequalizer=f={h}:t=o:w=2:g=-25" for h in hums]
-    if 15600 < TARGET_SR / 2:
-        filters.append("anequalizer=f=15600:t=o:w=2:g=-25")
-    filters.append("lowpass=f=18000")
-    cmd = [
-        "ffmpeg",
-        "-y",
-        "-i",
-        str(in_path),
-        "-af",
-        ",".join(filters),
-        str(out_path),
-    ]
-    sp.run(cmd, check=True)
-
-
-def _apply_harmonic_exciter(in_path: Path, out_path: Path, freq: float) -> None:
-    """Light harmonic excitement using ffmpeg's aexciter filter."""
-    cmd = [
-        "ffmpeg",
-        "-y",
-        "-i",
-        str(in_path),
-        "-af",
-        f"aexciter=f={freq}",
-        str(out_path),
-    ]
-    sp.run(cmd, check=True)
-
-
-def _master_simple(audio_input, out_trim_db: float = -1.0):
-    if not MATCHERING_AVAILABLE:
-        raise gr.Error("Matchering not installed. `pip install matchering`")
-    try:
-        sr, wav_np = audio_input
-    except Exception:
-        raise gr.Error("Please provide an audio clip.")
-    in_path = TMP_DIR / f"master_in_{uuid.uuid4().hex}.wav"
-    audio_write(str(in_path), torch.from_numpy(wav_np).float().t(), sr, add_suffix=False)
-    ref = Path.home() / "references" / "reference.wav"
-    if not ref.exists():
-        raise gr.Error(f"Reference file missing: {ref}")
-    out_path = TMP_DIR / f"mastered_simple_{uuid.uuid4().hex}.wav"
-    mg.match(target=str(in_path), reference=str(ref), output=str(out_path))
-    return str(out_path)
-
-
-def _master_complex(audio_input, out_trim_db: float = -1.0):
-    if not MATCHERING_AVAILABLE:
-        raise gr.Error("Matchering not installed. `pip install matchering`")
-    if not DEMUCS_AVAILABLE:
-        raise gr.Error("Demucs not installed. `pip install demucs`")
-    stems = separate_stems(audio_input)
-    ref = Path.home() / "references" / "reference.wav"
-    if not ref.exists():
-        raise gr.Error(f"Reference file missing: {ref}")
-
-    cleaned = []
-    mastered = []
-    for stem_path in stems:
-        stem_p = Path(stem_path)
-        c_path = TMP_DIR / f"clean_{stem_p.stem}_{uuid.uuid4().hex}.wav"
-        _ffmpeg_basic_cleanup(stem_p, c_path)
-        m_path = TMP_DIR / f"master_{stem_p.stem}_{uuid.uuid4().hex}.wav"
-        mg.match(target=str(c_path), reference=str(ref), output=str(m_path))
-
-        # Harmonic excitement on vocals and other (synth) layers
-        if stem_p.stem in {"vocals", "other"}:
-            freq = 4000 if stem_p.stem == "vocals" else 8000
-            e_path = TMP_DIR / f"excite_{stem_p.stem}_{uuid.uuid4().hex}.wav"
-            _apply_harmonic_exciter(m_path, e_path, freq)
-            m_path = e_path
-
-        cleaned.append(c_path)
-        mastered.append(m_path)
-
-    # Apply drum compression and sidechain ducking for other stems (kick/snare focus)
-    if len(mastered) != 4:
-        raise gr.Error(f"Expected 4 stems (drums, vocals, bass, other); got {len(mastered)}")
-
-    mix_path = TMP_DIR / f"mastered_complex_{uuid.uuid4().hex}.wav"
-    cmd = [
-        "ffmpeg",
-        "-y",
-        "-i",
-        str(mastered[0]),  # drums
-        "-i",
-        str(mastered[1]),  # vocals
-        "-i",
-        str(mastered[2]),  # bass
-        "-i",
-        str(mastered[3]),  # other
-        "-filter_complex",
-        (
-            "[0:a]acompressor=attack=5:release=50:threshold=-10:ratio=4:makeup=4[dr];"
-            "[dr]asplit=3[dr_mix][dr_k][dr_s];"
-            "[dr_k]lowpass=f=120[sc_k];"
-            "[dr_s]bandpass=f=200:w=200[sc_s];"
-            "[1:a][sc_k]sidechaincompress=threshold=0.1:ratio=6:attack=5:release=50[v1];"
-            "[v1][sc_s]sidechaincompress=threshold=0.1:ratio=6:attack=5:release=50[voc_sc];"
-            "[2:a][sc_k]sidechaincompress=threshold=0.1:ratio=6:attack=5:release=50[b1];"
-            "[b1][sc_s]sidechaincompress=threshold=0.1:ratio=6:attack=5:release=50[bass_sc];"
-            "[3:a][sc_k]sidechaincompress=threshold=0.1:ratio=6:attack=5:release=50[o1];"
-            "[o1][sc_s]sidechaincompress=threshold=0.1:ratio=6:attack=5:release=50[other_sc];"
-            "[dr_mix][voc_sc][bass_sc][other_sc]amix=inputs=4:normalize=0"
-        ),
-        str(mix_path),
-    ]
-    mix_path = TMP_DIR / f"mastered_complex_{uuid.uuid4().hex}.wav"
-    cmd = ["ffmpeg", "-y"]
-    for m in mastered:
-        cmd.extend(["-i", str(m)])
-    cmd.extend([
-        "-filter_complex",
-        f"amix=inputs={len(mastered)}:normalize=0",
-        str(mix_path),
-    ])
-    sp.run(cmd, check=True)
-    return str(mix_path)
-
-
-def master_track(audio_input, pathway: str, out_trim_db: float = -1.0):
-    if pathway == "Simple":
-        return _master_simple(audio_input, out_trim_db)
-    return _master_complex(audio_input, out_trim_db)
-
-# ============================================================================
-# UI (three tabs, all Enqueue) [ALTERED]
-# ============================================================================
-def ui_full(launch_kwargs):
-    with gr.Blocks() as demo:
-        gr.Markdown("# 🎛️ Music Suite — Style • AudioGen Continuation • Stems  \n*Enqueue buttons; global queue enabled*")
-
-        # ----- STYLE -----
-        with gr.Tab("Style (MusicGen-Style, GPU1)"):
-            with gr.Row():
-                text = gr.Textbox(label="Text Prompt", placeholder="e.g., glossy synthwave with gated drums")
-                melody = gr.Audio(label="Style Excerpt (optional)", type="numpy")
-            with gr.Row():
-                dur = gr.Slider(1, 60, value=10, step=1, label="Duration (s)")
-                eval_q = gr.Slider(1, 6, value=3, step=1, label="Style RVQ")
-                excerpt = gr.Slider(0.5, 4.5, value=3.0, step=0.5, label="Excerpt length (s)")
-            with gr.Row():
-                topk = gr.Number(label="Top-k", value=250)
-                topp = gr.Number(label="Top-p", value=0.0)
-                temp = gr.Number(label="Temperature", value=1.0)
-                cfg = gr.Number(label="CFG α", value=3.0)
-                double_cfg = gr.Radio(["Yes", "No"], value="Yes", label="Double CFG")
-                cfg_beta = gr.Number(label="CFG β (double)", value=5.0)
-            out_trim_style = gr.Slider(-24.0, 0.0, value=-3.0, step=0.5, label="Output Trim (dB)")
-            decoder = gr.Radio(["Default", "MultiBand_Diffusion"], value="Default", label="Decoder")
-
-            out_style = gr.Audio(label="Output", type="filepath")
-            btn_style = gr.Button("Enqueue", variant="primary")
-            btn_style.click(
-                style_predict,
-                inputs=[text, melody, dur, topk, topp, temp, cfg, double_cfg, cfg_beta, eval_q, excerpt, decoder, out_trim_style],
-                outputs=out_style,
-                queue=True,
-            )
-
-        # ----- SECTION COMPOSER -----
-        with gr.Tab("Section Composer"):
-            init_audio = gr.Audio(label="Initial Audio (optional)", type="numpy")
-            section_count = gr.State(1)
-            section_rows = []
-            section_inputs = []
-            for i in range(MAX_SECTIONS):
-                with gr.Row(visible=(i == 0)) as row:
-                    sec_type = gr.Dropdown(
-                        ["Intro", "Build", "Break", "Drop", "Bridge", "Bed", "Outro"],
-                        value="Intro",
-                        label=f"Section {i+1}",
-                    )
-                    sec_prompt = gr.Textbox(label="Prompt")
-                    sec_length = gr.Number(label="Length (s)", value=8)
-                section_rows.append(row)
-                section_inputs.extend([sec_type, sec_prompt, sec_length])
-            btn_add = gr.Button("Add Section")
-            btn_add.click(add_section, inputs=section_count, outputs=[section_count] + section_rows, queue=False)
-            with gr.Row():
-                bpm = gr.Slider(40, 240, value=120, step=1, label="Tempo (BPM)")
-                xf_beats = gr.Slider(0.0, 8.0, value=1.0, step=0.25, label="Crossfade (beats)")
-            decoder = gr.Radio(["Default", "MultiBand_Diffusion"], value="Default", label="Decoder")
-            out_trim_sections = gr.Slider(-24.0, 0.0, value=-3.0, step=0.5, label="Output Trim (dB)")
-            out_sections = gr.Audio(label="Output", type="filepath")
-            btn_sections = gr.Button("Enqueue", variant="primary")
-            btn_sections.click(
-                compose_sections_ui,
-                inputs=[init_audio, section_count] + section_inputs + [bpm, xf_beats, decoder, out_trim_sections],
-                outputs=out_sections,
-                queue=True,
-            )
-
-        # ----- AUDIOGEN CONTINUATION -----
-        with gr.Tab("AudioGen Continuation (GPU0)"):
-            audio_in = gr.Audio(label="Input Clip", type="numpy")
-            with gr.Row():
-                prompt = gr.Textbox(label="Prompt (optional)", placeholder="e.g., keep the groove, add arps")
-            with gr.Row():
-                lookback = gr.Slider(0.5, 30.0, value=6.0, step=0.5, label="Lookback (s)")
-                cont_len = gr.Slider(1, 60, value=12, step=1, label="Continuation Length (s)")
-                ag_topk = gr.Number(label="Top-k", value=250)
-                ag_topp = gr.Number(label="Top-p", value=0.0)
-                ag_temp = gr.Number(label="Temperature", value=1.0)
-                ag_cfg = gr.Number(label="CFG α", value=3.0)
-            out_trim_ag = gr.Slider(-24.0, 0.0, value=-3.0, step=0.5, label="Output Trim (dB)")
-
-            out_ag = gr.Audio(label="Output", type="filepath")
-            btn_ag = gr.Button("Enqueue", variant="primary")
-            btn_ag.click(
-                audiogen_continuation,
-                inputs=[audio_in, prompt, lookback, cont_len, ag_topk, ag_topp, ag_temp, ag_cfg, out_trim_ag],
-                outputs=out_ag,
-                queue=True,
-            )
-
-        # ----- STEMS -----
-        with gr.Tab("Stems (Demucs on GPU3 when available)"):
-            if DEMUCS_AVAILABLE:
-                audio_in2 = gr.Audio(label="Input Track", type="numpy")
-                drums = gr.Audio(label="Drums", type="filepath")
-                vocals = gr.Audio(label="Vocals", type="filepath")
-                bass = gr.Audio(label="Bass", type="filepath")
-                other = gr.Audio(label="Other", type="filepath")
-                btn_sep = gr.Button("Enqueue", variant="primary")
-                btn_sep.click(separate_stems, inputs=audio_in2, outputs=[drums, vocals, bass, other], queue=True)
-            else:
-                gr.Markdown("⚠️ Demucs not installed. `pip install demucs` to enable stems.")
-
-        # ----- MASTERING -----
-        with gr.Tab("Mastering"):
-            audio_in3 = gr.Audio(label="Input Track", type="numpy")
-            pathway = gr.Radio(["Simple", "Complex"], value="Simple", label="Pathway")
-            out_trim_master = gr.Slider(-24.0, 0.0, value=-1.0, step=0.5, label="Output Trim (dB)")
-            out_master = gr.Audio(label="Output", type="filepath")
-            btn_master = gr.Button("Enqueue", variant="primary")
-            btn_master.click(master_track, inputs=[audio_in3, pathway, out_trim_master], outputs=out_master, queue=True)
-
-        # Global queue
-        demo.queue(concurrency_count=1, max_size=32).launch(**launch_kwargs)
-
-# ---------- Main [UNCHANGED] ----------
-if __name__ == "__main__":
-    parser = argparse.ArgumentParser()
-    parser.add_argument("--listen", type=str, default="0.0.0.0")
-    parser.add_argument("--port", type=int, default=7860)
-    args = parser.parse_args()
-
-    warnings.filterwarnings("ignore", category=UserWarning)
-    logging.basicConfig(level=logging.INFO)
-    ui_full({"server_name": args.listen, "server_port": args.port})
-
+#!/usr/bin/env python3
+# -*- coding: utf-8 -*-
+
+# ===== Headers Legend =====
+# [NEW]     brand new header I added
+# [ALTERED] adapted since your last version
+# [UNCHANGED] same intent as before
+
+import argparse
+import logging
+import math
+import os
+import warnings
+import uuid
+from pathlib import Path
+import subprocess as sp
+
+import torch
+import torch.nn.functional as F
+import gradio as gr
+
+from audiocraft.data.audio_utils import convert_audio
+from audiocraft.data.audio import audio_write
+from audiocraft.models import MusicGen, MultiBandDiffusion, AudioGen
+
+# ---------- Optional deps [UNCHANGED] ----------
+try:
+    import demucs.separate
+    DEMUCS_AVAILABLE = True
+except ImportError:
+    DEMUCS_AVAILABLE = False
+
+try:
+    import matchering as mg
+    MATCHERING_AVAILABLE = True
+except ImportError:
+    MATCHERING_AVAILABLE = False
+
+# ---------- Devices [ALTERED] ----------
+STYLE_DEVICE = torch.device("cuda:1")       # Style pinned to GPU1
+AUDIOGEN_DEVICE = torch.device("cuda:0")    # AudioGen on GPU0
+UTILITY_DEVICE = (
+    torch.device("cuda:3")
+    if torch.cuda.is_available() and torch.cuda.device_count() > 3
+    else torch.device("cpu")
+)
+
+print(f"[Boot] STYLE: {STYLE_DEVICE} | AUDIOGEN: {AUDIOGEN_DEVICE} | UTILITY(preproc/demucs): {UTILITY_DEVICE}")
+
+# ---------- Constants & paths [ALTERED] ----------
+TARGET_SR = 32000
+TARGET_AC = 1
+TMP_DIR = Path("/home/archway/music/n-Track")  # writable, persistent
+TMP_DIR.mkdir(parents=True, exist_ok=True)
+
+# ---------- Caches [UNCHANGED] ----------
+STYLE_MODEL = None
+STYLE_MBD = None
+STYLE_USE_DIFFUSION = False
+AUDIOGEN_MODEL = None
+MEDIUM_MODEL = None
+LARGE_MODEL = None
+
+# ---------- FFmpeg noise control (for future waveform use) [UNCHANGED] ----------
+_old_call = sp.call
+def _call_nostderr(*args, **kwargs):
+    kwargs["stderr"] = sp.DEVNULL
+    kwargs["stdout"] = sp.DEVNULL
+    return _old_call(*args, **kwargs)
+sp.call = _call_nostderr
+
+# ---------- Utils [NEW] ----------
+def _ensure_2d(wav_t: torch.Tensor) -> torch.Tensor:
+    return wav_t[None, :] if wav_t.dim() == 1 else wav_t
+
+def _rms(x: torch.Tensor) -> float:
+    x = x.float()
+    return float(torch.sqrt(torch.clamp((x ** 2).mean(), min=1e-12)).item())
+
+
+def _move_to_device(obj, device: torch.device, _seen: set[int] | None = None):
+    """Recursively move ``obj`` and its tensors to ``device``.
+
+    ``MultiBandDiffusion`` pulls in components that are not registered as
+    ``nn.Module`` (e.g. raw ``Tensor`` codebooks inside the quantizer).  A
+    plain ``.to(device)`` therefore leaves these tensors behind which later
+    triggers *"Expected all tensors to be on the same device"* errors.  This
+    helper walks through an arbitrary Python object and attempts to relocate
+    every tensor it can find onto the requested device.
+
+    ``_seen`` keeps track of already visited objects to avoid infinite
+    recursion when objects reference themselves or share references.
+    """
+
+    if _seen is None:
+        _seen = set()
+
+    obj_id = id(obj)
+    if obj_id in _seen:
+        return obj
+    _seen.add(obj_id)
+
+    # Direct module or tensor: move and return early.
+    if isinstance(obj, torch.nn.Module):
+        obj.to(device)
+        return obj
+    if isinstance(obj, torch.Tensor):
+        return obj.to(device)
+
+    # Containers: recurse over their items.
+    if isinstance(obj, (list, tuple, set)):
+        for item in obj:
+            _move_to_device(item, device, _seen)
+        return obj
+    if isinstance(obj, dict):
+        for key, val in obj.items():
+            obj[key] = _move_to_device(val, device, _seen)
+        return obj
+
+    # Generic object: inspect attributes and move what we can. We only
+    # consider attributes from ``__dict__`` to skip methods/properties that
+    # might spawn new objects or recurse infinitely.
+    if hasattr(obj, "__dict__"):
+        for name, val in vars(obj).items():
+            if isinstance(val, torch.Tensor):
+                setattr(obj, name, val.to(device))
+            else:
+                _move_to_device(val, device, _seen)
+    return obj
+
+def _prep_to_32k(audio_input, take_last_seconds: float | None = None, device: torch.device = UTILITY_DEVICE) -> torch.Tensor:
+    """Return mono 32k tensor on device; optionally last N seconds only."""
+    sr, wav_np = audio_input
+    wav = torch.from_numpy(wav_np).float().t()             # (C, T)
+    wav = _ensure_2d(wav)
+    wav32 = convert_audio(wav, sr, TARGET_SR, TARGET_AC)   # (1, T32k)
+    if take_last_seconds:
+        tail = int(max(0.1, float(take_last_seconds)) * TARGET_SR)
+        wav32 = wav32[..., -tail:]
+    return wav32.to(device)
+
+# ---------- Output post-processing + Robust WAV writer [NEW] ----------
+def _postprocess_out(wav_ct: torch.Tensor, peak_ceiling_db: float = -1.0, trim_db: float = -3.0) -> torch.Tensor:
+    """
+    Enforce (C,T) float CPU; apply peak ceiling and user trim for headroom.
+    """
+    wav_ct = wav_ct.detach().cpu().float()
+    if wav_ct.dim() == 1:
+        wav_ct = wav_ct.unsqueeze(0)
+    elif wav_ct.dim() != 2:
+        raise gr.Error(f"Expected (C,T) waveform, got shape {tuple(wav_ct.shape)}")
+
+    # Peak ceiling (true-peak proxy) to -1 dBTP by simple peak scale
+    peak = wav_ct.abs().max().item()
+    if peak > 0:
+        ceiling = 10.0 ** (peak_ceiling_db / 20.0)  # ~0.891 for -1 dB
+        scale = min(1.0, ceiling / peak)
+        wav_ct = wav_ct * scale
+
+    # Additional user trim (default -3 dB for safety)
+    if trim_db != 0:
+        wav_ct = wav_ct * (10.0 ** (trim_db / 20.0))
+
+    return wav_ct
+
+def _write_wav(wav_ct: torch.Tensor, sr: int, stem: str = "out", trim_db: float = -3.0, peak_db: float = -1.0) -> str:
+    """
+    Safely write a WAV:
+      - post-process to predictable level (peak ceiling + trim)
+      - write with strategy="peak" (no auto-boost) and add_suffix=False
+      - atomic rename to final
+      - verify existence and non-zero size
+    """
+    TMP_DIR.mkdir(parents=True, exist_ok=True)
+
+    wav_ct = _postprocess_out(wav_ct, peak_ceiling_db=peak_db, trim_db=trim_db)
+
+    final_name = f"{stem}_{uuid.uuid4().hex}.wav"
+    final_path = TMP_DIR / final_name
+    tmp_path   = TMP_DIR / f".{final_name}.tmp"
+
+    try:
+        audio_write(
+            str(tmp_path),
+            wav_ct,
+            sr,
+            strategy="peak",      # <- predictable, no loudness boost
+            add_suffix=False,     # <- prevent “.wav.wav”
+        )
+    except Exception as e:
+        raise gr.Error(f"audio_write failed: {e}")
+
+    # Verify tmp exists and is non-empty
+    if not tmp_path.exists():
+        raise gr.Error(f"Internal write error: temp file missing: {tmp_path}")
+    sz = tmp_path.stat().st_size if tmp_path.exists() else 0
+    if sz <= 0:
+        raise gr.Error(f"Internal write error: temp file size is {sz} bytes: {tmp_path}")
+
+    os.replace(tmp_path, final_path)
+
+    # Verify final exists and non-empty
+    if not final_path.exists():
+        raise gr.Error(f"Internal write error: final file missing after rename: {final_path}")
+    fsz = final_path.stat().st_size if final_path.exists() else 0
+    if fsz <= 0:
+        raise gr.Error(f"Internal write error: final file size is {fsz} bytes: {final_path}")
+
+    print(f"[I/O] Wrote WAV: {final_path} ({fsz} bytes)")
+    return str(final_path)
+
+# ---------- AudioGen helpers (compat + crossfade) [ALTERED] ----------
+def _extract_audio_batch(out):
+    # Accepts: Tensor[B,C,T] OR (Tensor, ...) OR [Tensor, ...]
+    if isinstance(out, torch.Tensor):
+        return out
+    if isinstance(out, (tuple, list)):
+        for item in out:
+            if isinstance(item, torch.Tensor):
+                return item
+    raise RuntimeError("Unexpected model output format – no Tensor found.")
+
+def _crossfade_concat(src: torch.Tensor, gen: torch.Tensor, sr: int, xf_sec: float = 1.25) -> torch.Tensor:
+    """
+    src, gen: (C,T) on CPU; returns (C, T_src + T_gen - Nxf).
+    Equal-power curves; slightly shorter default to reduce summed energy.
+    """
+    assert src.dim() == 2 and gen.dim() == 2, "Expected (C,T) tensors"
+    C1, T1 = src.shape
+    C2, T2 = gen.shape
+    assert C1 == C2, "Channel mismatch between src and gen"
+    if T1 == 0:
+        return gen
+    if T2 == 0:
+        return src
+
+    nxf = max(1, min(int(sr * float(xf_sec)), T1, T2))
+    t = torch.linspace(0.0, 1.0, nxf)
+    a = torch.cos(0.5 * math.pi * t)   # fades src 1→0
+    b = torch.sin(0.5 * math.pi * t)   # fades gen 0→1
+    a = a.view(1, -1)
+    b = b.view(1, -1)
+
+    src_keep = src[:, : T1 - nxf]
+    mixed = src[:, T1 - nxf :] * a + gen[:, : nxf] * b
+    out = torch.cat([src_keep, mixed, gen[:, nxf:]], dim=1)
+    return out.contiguous()
+
+def _audiogen_continue_compat(model, prompt: str, tail_32k_mono: torch.Tensor, sr: int):
+    """
+    Try AudioGen continuation across Audiocraft versions, using keyword variants only.
+    Always pass a TENSOR for the audio prompt; never wrap in a list.
+    If no compatible signature exists, return None (caller will emulate).
+    """
+    tail = tail_32k_mono.detach().to(model.device)
+    if tail.dim() == 3 and tail.size(0) == 1:
+        tail = tail[0]           # (1, T)
+    elif tail.dim() == 1:
+        tail = tail.unsqueeze(0) # (1, T)
+    elif tail.dim() != 2:
+        raise gr.Error(f"tail must be (C,T) or (1,C,T); got {tuple(tail.shape)}")
+
+    if hasattr(model, "generate_continuation"):
+        # Newer-ish
+        try:
+            return model.generate_continuation(
+                descriptions=[prompt],
+                audio_wavs=tail,
+                audio_sample_rate=sr,
+            )
+        except TypeError:
+            pass
+        # Variant naming
+        try:
+            return model.generate_continuation(
+                descriptions=[prompt],
+                audio=tail,
+                audio_sample_rate=sr,
+            )
+        except TypeError:
+            pass
+        # Older-ish
+        try:
+            return model.generate_continuation(
+                descriptions=[prompt],
+                wavs=tail,
+                sample_rate=sr,
+            )
+        except TypeError:
+            pass
+        # Some builds use "prompts" instead of "descriptions"
+        try:
+            return model.generate_continuation(
+                prompts=[prompt],
+                audio=tail,
+                audio_sample_rate=sr,
+            )
+        except TypeError:
+            pass
+
+    return None  # let caller emulate
+
+# ---------- MusicGen continuation + scoring helpers [NEW] ----------
+def _musicgen_continue_compat(model, prompt: str, tail_32k_mono: torch.Tensor, sr: int, return_tokens: bool = False):
+    """Attempt MusicGen continuation across versions."""
+    if not hasattr(model, "generate_continuation"):
+        return None
+    tail = tail_32k_mono.detach().to(model.device)
+    if tail.dim() == 2:
+        tail = tail.unsqueeze(0)
+    kwargs = {"audio_sample_rate": sr}
+    if return_tokens:
+        kwargs["return_tokens"] = True
+    variants = [
+        ("descriptions", "audio_wavs"),
+        ("descriptions", "audio"),
+        ("descriptions", "wavs"),
+        ("prompts", "audio"),
+        ("prompts", "audio_wavs"),
+    ]
+    for kd, ka in variants:
+        try:
+            kwargs[kd] = [prompt]
+            kwargs[ka] = tail
+            return model.generate_continuation(**kwargs)
+        except TypeError:
+            kwargs.pop(kd, None)
+            kwargs.pop(ka, None)
+    return None
+
+
+def _time_stretch_to_grid(wav: torch.Tensor, seconds: float, sr: int, bpm: float) -> torch.Tensor:
+    """If close to a beat grid, stretch by <2% to align."""
+    beat = 60.0 / max(1.0, float(bpm))
+    target = round(float(seconds) / beat) * beat
+    cur = wav.shape[-1] / sr
+    if target <= 0:
+        return wav
+    diff = abs(cur - target) / target
+    if diff <= 0.02:
+        new_len = int(target * sr)
+        wav = F.interpolate(wav.unsqueeze(0), size=new_len, mode="linear", align_corners=False).squeeze(0)
+    return wav
+
+
+def _score_candidate(wav: torch.Tensor, sr: int, bpm: float) -> float:
+    """Lightweight heuristic scoring for auto-selection."""
+    wav = wav.detach().cpu()
+    rms = _rms(wav)
+    peak = wav.abs().max().item()
+    crest = peak / (rms + 1e-9)
+    mix = max(0.0, 1.0 - abs(crest - 10.0) / 10.0)  # crest ~10 preferred
+    spec = torch.fft.rfft(wav, dim=-1)
+    freqs = torch.fft.rfftfreq(wav.shape[-1], 1.0 / sr)
+    edges = [0, 200, 400, 800, 1600, 3200, 6400, 12800, sr / 2]
+    bands = []
+    for lo, hi in zip(edges[:-1], edges[1:]):
+        mask = (freqs >= lo) & (freqs < hi)
+        if mask.any():
+            bands.append(spec[..., mask].abs().pow(2).mean())
+    balance = torch.stack(bands)
+    spectral = 1.0 - balance.std().item() / (balance.mean().item() + 1e-9)
+    tempo_score = 1.0  # placeholder
+    key_score = 1.0    # placeholder
+    prompt_score = 1.0 # placeholder
+    total = 0.3 * tempo_score + 0.2 * key_score + 0.2 * mix + 0.15 * spectral + 0.15 * prompt_score
+    return float(total)
+
+
+MAX_SECTIONS = 8
+STYLE_SECTIONS = {"Intro", "Bed", "Break", "Outro"}
+
+
+def add_section(n):
+    n = int(n) + 1
+    n = min(MAX_SECTIONS, n)
+    updates = [gr.update(visible=i < n) for i in range(MAX_SECTIONS)]
+    return [n] + updates
+
+
+def compose_sections(
+    sections: list[dict],
+    init_audio,
+    bpm: float = 120.0,
+    xf_beats: float = 1.0,
+    decoder: str = "Default",
+    out_trim_db: float = -3.0,
+    candidates: int = 2,
+):
+    """Compose sequential sections with model chaining."""
+    if not sections:
+        raise gr.Error("No sections provided.")
+    style_load_model()
+    medium_load_model()
+    large_load_model()
+ main
+    if decoder == "MultiBand_Diffusion":
+        style_load_diffusion()
+    sr = TARGET_SR
+    xf_sec = float(xf_beats) * 60.0 / max(1.0, float(bpm))
+    xf_sec = max(0.8, min(1.2, xf_sec))
+    prev = _prep_to_32k(init_audio, device=UTILITY_DEVICE) if init_audio else None
+    assembled = None
+    for sec in sections:
+ codex/implement-multi-model-composer-structure-q0tn0k
+        model = STYLE_MODEL if sec["type"] in STYLE_SECTIONS else MEDIUM_MODEL
+        model = STYLE_MODEL if sec["type"] in STYLE_SECTIONS else LARGE_MODEL
+        main
+        model.set_generation_params(duration=int(sec["length"]))
+        best_wav = None
+        best_score = -1e9
+        for _ in range(int(candidates)):
+            if prev is not None:
+                out = _musicgen_continue_compat(model, sec["prompt"], prev, sr, return_tokens=(decoder == "MultiBand_Diffusion"))
+                if out is None:
+                    out = model.generate([sec["prompt"]], return_tokens=(decoder == "MultiBand_Diffusion"))
+            else:
+                out = model.generate([sec["prompt"]], return_tokens=(decoder == "MultiBand_Diffusion"))
+            if decoder == "MultiBand_Diffusion" and STYLE_MBD is not None:
+                tokens = out[1] if isinstance(out, (tuple, list)) and len(out) > 1 else out[0]
+                tokens = tokens.to(STYLE_MBD.device)
+                wav = STYLE_MBD.tokens_to_wav(tokens)[0]
+            else:
+                wav = out[0]
+            wav = wav.detach().cpu().float()
+            score = _score_candidate(wav, sr, bpm)
+            if score > best_score:
+                best_score = score
+                best_wav = wav
+        if best_wav is None:
+            raise gr.Error("Section generation failed.")
+        best_wav = _time_stretch_to_grid(best_wav, sec["length"], sr, bpm)
+        assembled = best_wav if assembled is None else _crossfade_concat(assembled, best_wav, sr, xf_sec=xf_sec)
+        prev = best_wav.unsqueeze(0)
+    return _write_wav(assembled, sr, stem="sections", trim_db=float(out_trim_db))
+
+
+def compose_sections_ui(init_audio, count, *vals):
+    bpm = vals[-4]
+    xf_beats = vals[-3]
+    decoder = vals[-2]
+    out_trim_db = vals[-1]
+    vals = vals[:-4]
+    sections = []
+    count = int(count)
+    for i in range(count):
+        typ = vals[3 * i]
+        prompt = vals[3 * i + 1]
+        length = vals[3 * i + 2]
+        if prompt and length:
+            sections.append({"type": typ, "prompt": prompt, "length": float(length)})
+    return compose_sections(sections, init_audio, bpm, xf_beats, decoder, out_trim_db)
+
+# ============================================================================
+# STYLE TAB (MusicGen-Style) [UNCHANGED intent; better writer]
+# ============================================================================
+def style_load_model():
+    global STYLE_MODEL
+    if STYLE_MODEL is None:
+        print(f"[Style] Loading facebook/musicgen-style on {STYLE_DEVICE}")
+        STYLE_MODEL = MusicGen.get_pretrained("facebook/musicgen-style")
+        STYLE_MODEL.device = STYLE_DEVICE  # MusicGen isn't nn.Module; don't call .to()
+
+def style_load_diffusion():
+    global STYLE_MBD
+    if STYLE_MBD is None:
+        print("[Style] Loading MultiBandDiffusion...")
+        STYLE_MBD = MultiBandDiffusion.get_mbd_musicgen()
+        # ``MultiBandDiffusion`` isn't a regular ``nn.Module`` so a naive
+        # ``.to(device)`` call can leave internal tensors (e.g. quantizer
+        # codebooks) on their original device.  Use the recursive helper to
+        # ensure *everything* lives on ``STYLE_DEVICE``.
+        _move_to_device(STYLE_MBD, STYLE_DEVICE)
+        # track device manually for downstream checks
+        STYLE_MBD.device = STYLE_DEVICE
+
+
+def medium_load_model():
+    """Lazy-load facebook/musicgen-medium on STYLE_DEVICE."""
+    global MEDIUM_MODEL
+    if MEDIUM_MODEL is None:
+        print(f"[Medium] Loading facebook/musicgen-medium on {STYLE_DEVICE}")
+        MEDIUM_MODEL = MusicGen.get_pretrained("facebook/musicgen-medium")
+        MEDIUM_MODEL.device = STYLE_DEVICE
+    return MEDIUM_MODEL
+def large_load_model():
+    """Lazy-load facebook/musicgen-large on STYLE_DEVICE."""
+    global LARGE_MODEL
+    if LARGE_MODEL is None:
+        print(f"[Large] Loading facebook/musicgen-large on {STYLE_DEVICE}")
+        LARGE_MODEL = MusicGen.get_pretrained("facebook/musicgen-large")
+        LARGE_MODEL.device = STYLE_DEVICE
+    return LARGE_MODEL
+
+
+def style_predict(text, melody, duration=10, topk=250, topp=0.0, temperature=1.0,
+                  cfg_coef=3.0, double_cfg="Yes", cfg_coef_beta=5.0,
+                  eval_q=3, excerpt_length=3.0, decoder="Default",
+                  out_trim_db=-3.0):
+    """Generate with MusicGen-Style, optional melody excerpt."""
+    style_load_model()
+    STYLE_MODEL.set_generation_params(duration=int(duration),
+                                      top_k=int(topk), top_p=float(topp),
+                                      temperature=float(temperature),
+                                      cfg_coef=float(cfg_coef),
+                                      cfg_coef_beta=float(cfg_coef_beta) if double_cfg == "Yes" else None)
+    STYLE_MODEL.set_style_conditioner_params(eval_q=int(eval_q),
+                                             excerpt_length=float(excerpt_length))
+
+    # Diffusion toggle
+    global STYLE_USE_DIFFUSION
+    if decoder == "MultiBand_Diffusion":
+        STYLE_USE_DIFFUSION = True
+        style_load_diffusion()
+    else:
+        STYLE_USE_DIFFUSION = False
+
+    melody_tensor = None
+    if melody:
+        sr, arr = melody
+        mel = torch.from_numpy(arr).float().t().to(STYLE_DEVICE)
+        mel = _ensure_2d(mel)
+        mel = convert_audio(mel, sr, TARGET_SR, TARGET_AC).to(STYLE_DEVICE)
+        melody_tensor = [mel]
+
+    if melody_tensor:
+        outputs = STYLE_MODEL.generate_with_chroma(
+            descriptions=[text or "style generation"],
+            melody_wavs=melody_tensor,
+            melody_sample_rate=TARGET_SR,
+            return_tokens=STYLE_USE_DIFFUSION
+        )
+    else:
+        outputs = STYLE_MODEL.generate([text or "style generation"],
+                                       return_tokens=STYLE_USE_DIFFUSION)
+
+    if STYLE_USE_DIFFUSION:
+        tokens = outputs[1]
+        if tokens.device != STYLE_MBD.device:
+            tokens = tokens.to(STYLE_MBD.device)
+        wavs = STYLE_MBD.tokens_to_wav(tokens)
+        wav = wavs.detach().cpu().float()[0]  # (C,T)
+        sr_out = TARGET_SR
+    else:
+        wav = outputs[0].detach().cpu().float()[0]
+        sr_out = STYLE_MODEL.sample_rate
+
+    return _write_wav(wav, sr_out, stem="style", trim_db=float(out_trim_db))
+
+# ============================================================================
+# AUDIOGEN CONTINUATION TAB [ALTERED]
+# ============================================================================
+def audiogen_load_model(name: str = "facebook/audiogen-medium"):
+    global AUDIOGEN_MODEL
+    if AUDIOGEN_MODEL is None:
+        print(f"[AudioGen] Loading {name} on {AUDIOGEN_DEVICE} ...")
+        AUDIOGEN_MODEL = AudioGen.get_pretrained(name)
+        AUDIOGEN_MODEL.device = AUDIOGEN_DEVICE
+    return AUDIOGEN_MODEL
+
+def audiogen_continuation(
+    audio_input,
+    text_prompt: str = "",
+    lookback_sec: float = 6.0,
+    duration: int = 12,
+    topk: int = 250,
+    topp: float = 0.0,
+    temperature: float = 1.0,
+    cfg_coef: float = 3.0,
+    crossfade_sec: float = 1.25,   # slightly shorter to avoid hot sums
+    out_trim_db: float = -3.0,
+):
+    """
+    Use AudioGen’s continuation if available; otherwise emulate continuation by
+    generating fresh audio and equal-power crossfading onto the input tail.
+    """
+    if audio_input is None:
+        raise gr.Error("Please provide an input audio clip.")
+
+    prompt = text_prompt or "Continuation"
+    lookback_sec = float(max(0.5, min(30.0, lookback_sec)))
+
+    # 1) Prepare tail @32k mono on UTILITY_DEVICE (cuda:3 if available)
+    tail = _prep_to_32k(audio_input, take_last_seconds=lookback_sec, device=UTILITY_DEVICE).cpu()  # (1,T)
+
+    # 2) Load and configure AudioGen (cuda:0 per your layout)
+    model = audiogen_load_model("facebook/audiogen-medium")
+    model.set_generation_params(
+        duration=int(duration),
+        top_k=int(topk),
+        top_p=float(topp),
+        temperature=float(temperature),
+        cfg_coef=float(cfg_coef),
+    )
+
+    # 3) Try real continuation via compatibility shim
+    out = _audiogen_continue_compat(model, prompt, tail, TARGET_SR)
+    if out is not None:
+        batch = _extract_audio_batch(out)          # (B,C,T) or similar
+        wav = batch.detach().cpu().float()[0]      # (C,T)
+        if _rms(wav) < 1e-6:
+            raise gr.Error("AudioGen continuation returned near-silence.")
+        return _write_wav(wav, TARGET_SR, stem="audiogen_cont", trim_db=float(out_trim_db))
+
+    # 4) Fallback: emulate continuation with crossfade
+    print("[AudioGen] Continuation API unavailable – emulating via crossfade.")
+    gen_out = model.generate([prompt])             # -> Tensor[B,C,T] or similar
+    gen_batch = _extract_audio_batch(gen_out)
+    gen = gen_batch.detach().cpu().float()[0]      # (C,T)
+
+    if _rms(gen) < 1e-6:
+        raise gr.Error("Generated segment is near-silent. Try a richer prompt or higher temperature/top_k.")
+
+    tail_cpu = tail.detach().cpu().float()
+    gen_cpu  = gen.detach().cpu().float()
+
+    xf = float(max(0.25, min(crossfade_sec, lookback_sec * 0.5, 3.0)))
+    glued = _crossfade_concat(tail_cpu, gen_cpu, sr=TARGET_SR, xf_sec=xf)  # (C, T)
+
+    return _write_wav(glued, TARGET_SR, stem="audiogen_emul", trim_db=float(out_trim_db))
+
+# ============================================================================
+# STEMS (DEMUCS) TAB [UNCHANGED intent]
+# ============================================================================
+def separate_stems(audio_input):
+    if not DEMUCS_AVAILABLE:
+        raise gr.Error("Demucs not installed. `pip install demucs`")
+    try:
+        sr, wav_np = audio_input
+    except Exception:
+        raise gr.Error("Please provide an audio clip.")
+    in_path = TMP_DIR / f"sep_{uuid.uuid4().hex}.wav"
+    audio_write(str(in_path), torch.from_numpy(wav_np).float().t(), sr, add_suffix=False)
+
+    out_dir = TMP_DIR / "separated"
+    out_dir.mkdir(parents=True, exist_ok=True)
+
+    # Prefer running on UTILITY_DEVICE cuda:3 when available
+    if UTILITY_DEVICE.type == "cuda":
+        demucs_args = ["-n", "htdemucs", "-d", "cuda", "-o", str(out_dir), str(in_path)]
+    else:
+        demucs_args = ["-n", "htdemucs", "-d", "cpu", "-o", str(out_dir), str(in_path)]
+
+    demucs.separate.main(demucs_args)
+    stem_dir = out_dir / "htdemucs" / in_path.stem
+    return (
+        str(stem_dir / "drums.wav"),
+        str(stem_dir / "vocals.wav"),
+        str(stem_dir / "bass.wav"),
+        str(stem_dir / "other.wav"),
+    )
+
+# ============================================================================
+# MASTERING TAB UTILITIES [NEW]
+# ============================================================================
+
+def _ffmpeg_basic_cleanup(in_path: Path, out_path: Path) -> None:
+    """Apply basic corrective EQ via ffmpeg to mitigate common artefacts."""
+    hums = [50, 60, 100, 120, 150, 180]
+    filters = ["highpass=f=30", "highpass=f=40"]
+    filters += [f"anequalizer=f={h}:t=o:w=2:g=-25" for h in hums]
+    if 15600 < TARGET_SR / 2:
+        filters.append("anequalizer=f=15600:t=o:w=2:g=-25")
+    filters.append("lowpass=f=18000")
+    cmd = [
+        "ffmpeg",
+        "-y",
+        "-i",
+        str(in_path),
+        "-af",
+        ",".join(filters),
+        str(out_path),
+    ]
+    sp.run(cmd, check=True)
+
+
+def _apply_harmonic_exciter(in_path: Path, out_path: Path, freq: float) -> None:
+    """Light harmonic excitement using ffmpeg's aexciter filter."""
+    cmd = [
+        "ffmpeg",
+        "-y",
+        "-i",
+        str(in_path),
+        "-af",
+        f"aexciter=f={freq}",
+        str(out_path),
+    ]
+    sp.run(cmd, check=True)
+
+
+def _master_simple(audio_input, out_trim_db: float = -1.0):
+    if not MATCHERING_AVAILABLE:
+        raise gr.Error("Matchering not installed. `pip install matchering`")
+    try:
+        sr, wav_np = audio_input
+    except Exception:
+        raise gr.Error("Please provide an audio clip.")
+    in_path = TMP_DIR / f"master_in_{uuid.uuid4().hex}.wav"
+    audio_write(str(in_path), torch.from_numpy(wav_np).float().t(), sr, add_suffix=False)
+    ref = Path.home() / "references" / "reference.wav"
+    if not ref.exists():
+        raise gr.Error(f"Reference file missing: {ref}")
+    out_path = TMP_DIR / f"mastered_simple_{uuid.uuid4().hex}.wav"
+    mg.match(target=str(in_path), reference=str(ref), output=str(out_path))
+    return str(out_path)
+
+
+def _master_complex(audio_input, out_trim_db: float = -1.0):
+    if not MATCHERING_AVAILABLE:
+        raise gr.Error("Matchering not installed. `pip install matchering`")
+    if not DEMUCS_AVAILABLE:
+        raise gr.Error("Demucs not installed. `pip install demucs`")
+    stems = separate_stems(audio_input)
+    ref = Path.home() / "references" / "reference.wav"
+    if not ref.exists():
+        raise gr.Error(f"Reference file missing: {ref}")
+
+    cleaned = []
+    mastered = []
+    for stem_path in stems:
+        stem_p = Path(stem_path)
+        c_path = TMP_DIR / f"clean_{stem_p.stem}_{uuid.uuid4().hex}.wav"
+        _ffmpeg_basic_cleanup(stem_p, c_path)
+        m_path = TMP_DIR / f"master_{stem_p.stem}_{uuid.uuid4().hex}.wav"
+        mg.match(target=str(c_path), reference=str(ref), output=str(m_path))
+
+        # Harmonic excitement on vocals and other (synth) layers
+        if stem_p.stem in {"vocals", "other"}:
+            freq = 4000 if stem_p.stem == "vocals" else 8000
+            e_path = TMP_DIR / f"excite_{stem_p.stem}_{uuid.uuid4().hex}.wav"
+            _apply_harmonic_exciter(m_path, e_path, freq)
+            m_path = e_path
+
+        cleaned.append(c_path)
+        mastered.append(m_path)
+
+    # Apply drum compression and sidechain ducking for other stems (kick/snare focus)
+    if len(mastered) != 4:
+        raise gr.Error(f"Expected 4 stems (drums, vocals, bass, other); got {len(mastered)}")
+
+    mix_path = TMP_DIR / f"mastered_complex_{uuid.uuid4().hex}.wav"
+    cmd = [
+        "ffmpeg",
+        "-y",
+        "-i",
+        str(mastered[0]),  # drums
+        "-i",
+        str(mastered[1]),  # vocals
+        "-i",
+        str(mastered[2]),  # bass
+        "-i",
+        str(mastered[3]),  # other
+        "-filter_complex",
+        (
+            "[0:a]acompressor=attack=5:release=50:threshold=-10:ratio=4:makeup=4[dr];"
+            "[dr]asplit=3[dr_mix][dr_k][dr_s];"
+            "[dr_k]lowpass=f=120[sc_k];"
+            "[dr_s]bandpass=f=200:w=200[sc_s];"
+            "[1:a][sc_k]sidechaincompress=threshold=0.1:ratio=6:attack=5:release=50[v1];"
+            "[v1][sc_s]sidechaincompress=threshold=0.1:ratio=6:attack=5:release=50[voc_sc];"
+            "[2:a][sc_k]sidechaincompress=threshold=0.1:ratio=6:attack=5:release=50[b1];"
+            "[b1][sc_s]sidechaincompress=threshold=0.1:ratio=6:attack=5:release=50[bass_sc];"
+            "[3:a][sc_k]sidechaincompress=threshold=0.1:ratio=6:attack=5:release=50[o1];"
+            "[o1][sc_s]sidechaincompress=threshold=0.1:ratio=6:attack=5:release=50[other_sc];"
+            "[dr_mix][voc_sc][bass_sc][other_sc]amix=inputs=4:normalize=0"
+        ),
+        str(mix_path),
+    ]
+    mix_path = TMP_DIR / f"mastered_complex_{uuid.uuid4().hex}.wav"
+    cmd = ["ffmpeg", "-y"]
+    for m in mastered:
+        cmd.extend(["-i", str(m)])
+    cmd.extend([
+        "-filter_complex",
+        f"amix=inputs={len(mastered)}:normalize=0",
+        str(mix_path),
+    ])
+    sp.run(cmd, check=True)
+    return str(mix_path)
+
+
+def master_track(audio_input, pathway: str, out_trim_db: float = -1.0):
+    if pathway == "Simple":
+        return _master_simple(audio_input, out_trim_db)
+    return _master_complex(audio_input, out_trim_db)
+
+# ============================================================================
+# UI (three tabs, all Enqueue) [ALTERED]
+# ============================================================================
+def ui_full(launch_kwargs):
+    with gr.Blocks() as demo:
+        gr.Markdown("# 🎛️ Music Suite — Style • AudioGen Continuation • Stems  \n*Enqueue buttons; global queue enabled*")
+
+        # ----- STYLE -----
+        with gr.Tab("Style (MusicGen-Style, GPU1)"):
+            with gr.Row():
+                text = gr.Textbox(label="Text Prompt", placeholder="e.g., glossy synthwave with gated drums")
+                melody = gr.Audio(label="Style Excerpt (optional)", type="numpy")
+            with gr.Row():
+                dur = gr.Slider(1, 60, value=10, step=1, label="Duration (s)")
+                eval_q = gr.Slider(1, 6, value=3, step=1, label="Style RVQ")
+                excerpt = gr.Slider(0.5, 4.5, value=3.0, step=0.5, label="Excerpt length (s)")
+            with gr.Row():
+                topk = gr.Number(label="Top-k", value=250)
+                topp = gr.Number(label="Top-p", value=0.0)
+                temp = gr.Number(label="Temperature", value=1.0)
+                cfg = gr.Number(label="CFG α", value=3.0)
+                double_cfg = gr.Radio(["Yes", "No"], value="Yes", label="Double CFG")
+                cfg_beta = gr.Number(label="CFG β (double)", value=5.0)
+            out_trim_style = gr.Slider(-24.0, 0.0, value=-3.0, step=0.5, label="Output Trim (dB)")
+            decoder = gr.Radio(["Default", "MultiBand_Diffusion"], value="Default", label="Decoder")
+
+            out_style = gr.Audio(label="Output", type="filepath")
+            btn_style = gr.Button("Enqueue", variant="primary")
+            btn_style.click(
+                style_predict,
+                inputs=[text, melody, dur, topk, topp, temp, cfg, double_cfg, cfg_beta, eval_q, excerpt, decoder, out_trim_style],
+                outputs=out_style,
+                queue=True,
+            )
+
+        # ----- SECTION COMPOSER -----
+        with gr.Tab("Section Composer"):
+            init_audio = gr.Audio(label="Initial Audio (optional)", type="numpy")
+            section_count = gr.State(1)
+            section_rows = []
+            section_inputs = []
+            for i in range(MAX_SECTIONS):
+                with gr.Row(visible=(i == 0)) as row:
+                    sec_type = gr.Dropdown(
+                        ["Intro", "Build", "Break", "Drop", "Bridge", "Bed", "Outro"],
+                        value="Intro",
+                        label=f"Section {i+1}",
+                    )
+                    sec_prompt = gr.Textbox(label="Prompt")
+                    sec_length = gr.Number(label="Length (s)", value=8)
+                section_rows.append(row)
+                section_inputs.extend([sec_type, sec_prompt, sec_length])
+            btn_add = gr.Button("Add Section")
+            btn_add.click(add_section, inputs=section_count, outputs=[section_count] + section_rows, queue=False)
+            with gr.Row():
+                bpm = gr.Slider(40, 240, value=120, step=1, label="Tempo (BPM)")
+                xf_beats = gr.Slider(0.0, 8.0, value=1.0, step=0.25, label="Crossfade (beats)")
+            decoder = gr.Radio(["Default", "MultiBand_Diffusion"], value="Default", label="Decoder")
+            out_trim_sections = gr.Slider(-24.0, 0.0, value=-3.0, step=0.5, label="Output Trim (dB)")
+            out_sections = gr.Audio(label="Output", type="filepath")
+            btn_sections = gr.Button("Enqueue", variant="primary")
+            btn_sections.click(
+                compose_sections_ui,
+                inputs=[init_audio, section_count] + section_inputs + [bpm, xf_beats, decoder, out_trim_sections],
+                outputs=out_sections,
+                queue=True,
+            )
+
+        # ----- AUDIOGEN CONTINUATION -----
+        with gr.Tab("AudioGen Continuation (GPU0)"):
+            audio_in = gr.Audio(label="Input Clip", type="numpy")
+            with gr.Row():
+                prompt = gr.Textbox(label="Prompt (optional)", placeholder="e.g., keep the groove, add arps")
+            with gr.Row():
+                lookback = gr.Slider(0.5, 30.0, value=6.0, step=0.5, label="Lookback (s)")
+                cont_len = gr.Slider(1, 60, value=12, step=1, label="Continuation Length (s)")
+                ag_topk = gr.Number(label="Top-k", value=250)
+                ag_topp = gr.Number(label="Top-p", value=0.0)
+                ag_temp = gr.Number(label="Temperature", value=1.0)
+                ag_cfg = gr.Number(label="CFG α", value=3.0)
+            out_trim_ag = gr.Slider(-24.0, 0.0, value=-3.0, step=0.5, label="Output Trim (dB)")
+
+            out_ag = gr.Audio(label="Output", type="filepath")
+            btn_ag = gr.Button("Enqueue", variant="primary")
+            btn_ag.click(
+                audiogen_continuation,
+                inputs=[audio_in, prompt, lookback, cont_len, ag_topk, ag_topp, ag_temp, ag_cfg, out_trim_ag],
+                outputs=out_ag,
+                queue=True,
+            )
+
+        # ----- STEMS -----
+        with gr.Tab("Stems (Demucs on GPU3 when available)"):
+            if DEMUCS_AVAILABLE:
+                audio_in2 = gr.Audio(label="Input Track", type="numpy")
+                drums = gr.Audio(label="Drums", type="filepath")
+                vocals = gr.Audio(label="Vocals", type="filepath")
+                bass = gr.Audio(label="Bass", type="filepath")
+                other = gr.Audio(label="Other", type="filepath")
+                btn_sep = gr.Button("Enqueue", variant="primary")
+                btn_sep.click(separate_stems, inputs=audio_in2, outputs=[drums, vocals, bass, other], queue=True)
+            else:
+                gr.Markdown("⚠️ Demucs not installed. `pip install demucs` to enable stems.")
+
+        # ----- MASTERING -----
+        with gr.Tab("Mastering"):
+            audio_in3 = gr.Audio(label="Input Track", type="numpy")
+            pathway = gr.Radio(["Simple", "Complex"], value="Simple", label="Pathway")
+            out_trim_master = gr.Slider(-24.0, 0.0, value=-1.0, step=0.5, label="Output Trim (dB)")
+            out_master = gr.Audio(label="Output", type="filepath")
+            btn_master = gr.Button("Enqueue", variant="primary")
+            btn_master.click(master_track, inputs=[audio_in3, pathway, out_trim_master], outputs=out_master, queue=True)
+
+        # Global queue
+        demo.queue(concurrency_count=1, max_size=32).launch(**launch_kwargs)
+
+# ---------- Main [UNCHANGED] ----------
+if __name__ == "__main__":
+    parser = argparse.ArgumentParser()
+    parser.add_argument("--listen", type=str, default="0.0.0.0")
+    parser.add_argument("--port", type=int, default=7860)
+    args = parser.parse_args()
+
+    warnings.filterwarnings("ignore", category=UserWarning)
+    logging.basicConfig(level=logging.INFO)
+    ui_full({"server_name": args.listen, "server_port": args.port})
+