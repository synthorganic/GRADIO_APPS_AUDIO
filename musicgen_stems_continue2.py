#!/usr/bin/env python3
# -*- coding: utf-8 -*-

# ===== Headers Legend =====
# [NEW]     brand new header I added
# [ALTERED] adapted since your last version
# [UNCHANGED] same intent as before

import argparse
import logging
import math
import os
import warnings
import uuid
from pathlib import Path
import subprocess as sp
import sys
import shutil

import torch
import torch.nn.functional as F
import gradio as gr

from audiocraft.data.audio_utils import convert_audio
from audiocraft.data.audio import audio_write
from audiocraft.models import MusicGen, MultiBandDiffusion, AudioGen

# ---------- Optional deps [UNCHANGED] ----------
try:
    import demucs.separate
    DEMUCS_AVAILABLE = True
except ImportError:
    DEMUCS_AVAILABLE = False

try:
    import matchering as mg
    MATCHERING_AVAILABLE = True
except ImportError:
    mg = None  # ensure symbol exists for type checkers and wrappers
    MATCHERING_AVAILABLE = False

try:
    sys.path.append(str(Path(__file__).resolve().parent / "versatile_audio_super_resolution"))
    from audiosr import build_model as audiosr_build_model, super_resolution as audiosr_super_resolution
    AUDIOSR_AVAILABLE = True
except Exception:
    AUDIOSR_AVAILABLE = False

# ---------- Devices [ALTERED] ----------
# High‑VRAM GPUs 0 & 1 host the heavy generation models.  Smaller GPUs 2 & 3
# are reserved for diffusion/utility work so that section composer can always
# offload to MultiBandDiffusion without exhausting memory.
STYLE_DEVICE = torch.device("cuda:0")        # Style + Large on GPU0
MEDIUM_DEVICE = (
    torch.device("cuda:1")
    if torch.cuda.is_available() and torch.cuda.device_count() > 1
    else torch.device("cuda:0")
)
LARGE_DEVICE = STYLE_DEVICE                  # Large shares GPU0
AUDIOGEN_DEVICE = MEDIUM_DEVICE              # AudioGen on GPU1
DIFFUSION_DEVICE = (
    torch.device("cuda:2")
    if torch.cuda.is_available() and torch.cuda.device_count() > 2
    else torch.device("cpu")
)
UTILITY_DEVICE = (
    torch.device("cuda:3")
    if torch.cuda.is_available() and torch.cuda.device_count() > 3
    else DIFFUSION_DEVICE
)
AUDIOSR_DEVICE = (
    torch.device("cuda:1")
    if torch.cuda.is_available() and torch.cuda.device_count() > 1
    else UTILITY_DEVICE
)

print(
    f"[Boot] STYLE: {STYLE_DEVICE} | MEDIUM: {MEDIUM_DEVICE} | "
    f"LARGE: {LARGE_DEVICE} | AUDIOGEN: {AUDIOGEN_DEVICE} | "
    f"DIFFUSION(MBD): {DIFFUSION_DEVICE} | UTILITY: {UTILITY_DEVICE} | "
    f"AUDIOSR: {AUDIOSR_DEVICE}"
)

# ---------- Constants & paths [ALTERED] ----------
TARGET_SR = 32000
TARGET_AC = 1
TMP_DIR = Path("/home/archway/music/n-Track")  # writable, persistent
TMP_DIR.mkdir(parents=True, exist_ok=True)

# ---------- Caches [UNCHANGED] ----------
STYLE_MODEL = None
STYLE_MBD = None
STYLE_USE_DIFFUSION = False
AUDIOGEN_MODEL = None
MEDIUM_MODEL = None
LARGE_MODEL = None
AUDIOSR_MODEL = None

# ---------- FFmpeg noise control (for future waveform use) [UNCHANGED] ----------
_old_call = sp.call
def _call_nostderr(*args, **kwargs):
    kwargs["stderr"] = sp.DEVNULL
    kwargs["stdout"] = sp.DEVNULL
    return _old_call(*args, **kwargs)
sp.call = _call_nostderr

# ---------- Utils [NEW] ----------
def _ensure_2d(wav_t: torch.Tensor) -> torch.Tensor:
    return wav_t[None, :] if wav_t.dim() == 1 else wav_t

def _rms(x: torch.Tensor) -> float:
    x = x.float()
    return float(torch.sqrt(torch.clamp((x ** 2).mean(), min=1e-12)).item())


def _move_to_device(obj, device: torch.device, _seen: set[int] | None = None):
    """Recursively move ``obj`` and its tensors to ``device``.

    ``MultiBandDiffusion`` pulls in components that are not registered as
    ``nn.Module`` (e.g. raw ``Tensor`` codebooks inside the quantizer).  A
    plain ``.to(device)`` therefore leaves these tensors behind which later
    triggers *"Expected all tensors to be on the same device"* errors.  This
    helper walks through an arbitrary Python object and attempts to relocate
    every tensor it can find onto the requested device.

    ``_seen`` keeps track of already visited objects to avoid infinite
    recursion when objects reference themselves or share references.
    """

    if _seen is None:
        _seen = set()

    obj_id = id(obj)
    if obj_id in _seen:
        return obj
    _seen.add(obj_id)

    # Direct tensors: move and return early.
    if isinstance(obj, torch.Tensor):
        return obj.to(device)

    # Modules: ``.to`` moves parameters/buffers but may leave raw tensors
    # hanging around.  We still traverse their attributes to catch any
    # unregistered tensors (e.g. quantizer codebooks in MultiBandDiffusion).
    if isinstance(obj, torch.nn.Module):
        obj.to(device)
        for name, val in vars(obj).items():
            if name in {"_parameters", "_buffers", "_modules"}:
                continue
            if isinstance(val, torch.Tensor):
                setattr(obj, name, val.to(device))
            else:
                _move_to_device(val, device, _seen)
        return obj

    # Containers: recurse over their items.
    if isinstance(obj, (list, tuple, set)):
        for item in obj:
            _move_to_device(item, device, _seen)
        return obj
    if isinstance(obj, dict):
        for key, val in obj.items():
            obj[key] = _move_to_device(val, device, _seen)
        return obj

    # Generic object: inspect attributes and move what we can. We only
    # consider attributes from ``__dict__`` to skip methods/properties that
    # might spawn new objects or recurse infinitely.
    if hasattr(obj, "__dict__"):
        for name, val in vars(obj).items():
            if isinstance(val, torch.Tensor):
                setattr(obj, name, val.to(device))
            else:
                _move_to_device(val, device, _seen)
    return obj


def _move_musicgen(model, device: torch.device):
    """Relocate a ``MusicGen`` model and all of its tensors."""
    if model is None:
        return
    _move_to_device(model, device)
    # ``MusicGen`` exposes ``set_device`` which takes care of moving
    # subordinate components such as the T5 text encoder.  Calling it here
    # prevents mismatched-device errors where parts of the conditioner remain
    # on an old GPU.
    try:
        model.set_device(device)
    except AttributeError:
        # Fallback for potential mocks or minimal stubs in tests.
        model.device = device

    # ``set_device`` on ``MusicGen`` does not always propagate the target
    # device to nested conditioner objects or to the lazily loaded HuggingFace
    # T5 model.  If the text conditioner is instantiated after ``set_device``
    # runs, it would default to CUDA:0, leading to ``Expected all tensors to be
    # on the same device`` errors during generation.  Explicitly update the
    # condition provider and any child conditioners here and move any existing
    # tensors they may already hold.
    try:  # ``model`` may not have an ``lm`` attribute in lightweight tests
        provider = model.lm.condition_provider
    except AttributeError:
        return

    # Update provider level device attribute
    if hasattr(provider, "device"):
        provider.device = device

    # Individual conditioners (e.g. text/T5) may have their own ``device``
    # attribute and internal tensors that need relocation.
    conds = getattr(provider, "conditioners", {})
    for cond in conds.values():
        if hasattr(cond, "device"):
            cond.device = device
        _move_to_device(cond, device)


def _offload_musicgen(model):
    """Push ``model`` back to CPU and free the current CUDA cache."""
    _move_musicgen(model, torch.device("cpu"))
    torch.cuda.empty_cache()

def _prep_to_32k(audio_input, take_last_seconds: float | None = None, device: torch.device = UTILITY_DEVICE) -> torch.Tensor:
    """Return mono 32k tensor on device; optionally last N seconds only."""
    sr, wav_np = audio_input
    wav = torch.from_numpy(wav_np).float().t()             # (C, T)
    wav = _ensure_2d(wav)
    wav32 = convert_audio(wav, sr, TARGET_SR, TARGET_AC)   # (1, T32k)
    if take_last_seconds:
        tail = int(max(0.1, float(take_last_seconds)) * TARGET_SR)
        wav32 = wav32[..., -tail:]
    return wav32.to(device)

# ---------- Output post-processing + Robust WAV writer [NEW] ----------
def _postprocess_out(wav_ct: torch.Tensor, peak_ceiling_db: float = -1.0, trim_db: float = -3.0) -> torch.Tensor:
    """
    Enforce (C,T) float CPU; apply peak ceiling and user trim for headroom.
    """
    wav_ct = wav_ct.detach().cpu().float()
    if wav_ct.dim() == 1:
        wav_ct = wav_ct.unsqueeze(0)
    elif wav_ct.dim() != 2:
        raise gr.Error(f"Expected (C,T) waveform, got shape {tuple(wav_ct.shape)}")

    # Peak ceiling (true-peak proxy) to -1 dBTP by simple peak scale
    peak = wav_ct.abs().max().item()
    if peak > 0:
        ceiling = 10.0 ** (peak_ceiling_db / 20.0)  # ~0.891 for -1 dB
        scale = min(1.0, ceiling / peak)
        wav_ct = wav_ct * scale

    # Additional user trim (default -3 dB for safety)
    if trim_db != 0:
        wav_ct = wav_ct * (10.0 ** (trim_db / 20.0))

    return wav_ct

def _write_wav(wav_ct: torch.Tensor, sr: int, stem: str = "out", trim_db: float = -3.0, peak_db: float = -1.0) -> str:
    """
    Safely write a WAV:
      - post-process to predictable level (peak ceiling + trim)
      - write with strategy="peak" (no auto-boost) and add_suffix=False
      - atomic rename to final
      - verify existence and non-zero size
    """
    TMP_DIR.mkdir(parents=True, exist_ok=True)

    wav_ct = _postprocess_out(wav_ct, peak_ceiling_db=peak_db, trim_db=trim_db)
    final_name = f"{stem}_{uuid.uuid4().hex}.wav"
    final_path = TMP_DIR / final_name
    tmp_path   = TMP_DIR / f".{final_name}.tmp"

    try:
        audio_write(
            str(tmp_path),
            wav_ct,
            sr,
            strategy="peak",      # <- predictable, no loudness boost
            add_suffix=False,     # <- prevent “.wav.wav”
        )
    except Exception as e:
        raise gr.Error(f"audio_write failed: {e}")

    # Verify tmp exists and is non-empty
    if not tmp_path.exists():
        raise gr.Error(f"Internal write error: temp file missing: {tmp_path}")
    sz = tmp_path.stat().st_size if tmp_path.exists() else 0
    if sz <= 0:
        raise gr.Error(f"Internal write error: temp file size is {sz} bytes: {tmp_path}")

    os.replace(tmp_path, final_path)

    # Verify final exists and non-empty
    if not final_path.exists():
        raise gr.Error(f"Internal write error: final file missing after rename: {final_path}")
    fsz = final_path.stat().st_size if final_path.exists() else 0
    if fsz <= 0:
        raise gr.Error(f"Internal write error: final file size is {fsz} bytes: {final_path}")

    print(f"[I/O] Wrote WAV: {final_path} ({fsz} bytes)")
    return str(final_path)

# ---------- AudioGen helpers (compat + crossfade) [ALTERED] ----------
def _extract_audio_batch(out):
    # Accepts: Tensor[B,C,T] OR (Tensor, ...) OR [Tensor, ...]
    if isinstance(out, torch.Tensor):
        return out
    if isinstance(out, (tuple, list)):
        for item in out:
            if isinstance(item, torch.Tensor):
                return item
    raise RuntimeError("Unexpected model output format – no Tensor found.")

def _crossfade_concat(src: torch.Tensor, gen: torch.Tensor, sr: int, xf_sec: float = 1.25) -> torch.Tensor:
    """
    src, gen: (C,T) on CPU; returns (C, T_src + T_gen - Nxf).
    Equal-power curves; slightly shorter default to reduce summed energy.
    """
    assert src.dim() == 2 and gen.dim() == 2, "Expected (C,T) tensors"
    C1, T1 = src.shape
    C2, T2 = gen.shape
    assert C1 == C2, "Channel mismatch between src and gen"
    if T1 == 0:
        return gen
    if T2 == 0:
        return src

    nxf = max(1, min(int(sr * float(xf_sec)), T1, T2))
    t = torch.linspace(0.0, 1.0, nxf)
    a = torch.cos(0.5 * math.pi * t)   # fades src 1→0
    b = torch.sin(0.5 * math.pi * t)   # fades gen 0→1
    a = a.view(1, -1)
    b = b.view(1, -1)

    src_keep = src[:, : T1 - nxf]
    mixed = src[:, T1 - nxf :] * a + gen[:, : nxf] * b
    out = torch.cat([src_keep, mixed, gen[:, nxf:]], dim=1)
    return out.contiguous()

# ---------- MusicGen scoring helpers [NEW] ----------

def _time_stretch_to_grid(wav: torch.Tensor, seconds: float, sr: int, bpm: float) -> torch.Tensor:
    """If close to a beat grid, stretch by <2% to align."""
    beat = 60.0 / max(1.0, float(bpm))
    target = round(float(seconds) / beat) * beat
    cur = wav.shape[-1] / sr
    if target <= 0:
        return wav
    diff = abs(cur - target) / target
    if diff <= 0.02:
        new_len = int(target * sr)
        wav = F.interpolate(wav.unsqueeze(0), size=new_len, mode="linear", align_corners=False).squeeze(0)
    return wav


def _score_candidate(wav: torch.Tensor, sr: int, bpm: float) -> float:
    """Lightweight heuristic scoring for auto-selection."""
    wav = wav.detach().cpu()
    rms = _rms(wav)
    peak = wav.abs().max().item()
    crest = peak / (rms + 1e-9)
    mix = max(0.0, 1.0 - abs(crest - 10.0) / 10.0)  # crest ~10 preferred
    spec = torch.fft.rfft(wav, dim=-1)
    freqs = torch.fft.rfftfreq(wav.shape[-1], 1.0 / sr)
    edges = [0, 200, 400, 800, 1600, 3200, 6400, 12800, sr / 2]
    bands = []
    for lo, hi in zip(edges[:-1], edges[1:]):
        mask = (freqs >= lo) & (freqs < hi)
        if mask.any():
            bands.append(spec[..., mask].abs().pow(2).mean())
    balance = torch.stack(bands)
    spectral = 1.0 - balance.std().item() / (balance.mean().item() + 1e-9)
    tempo_score = 1.0  # placeholder
    key_score = 1.0    # placeholder
    prompt_score = 1.0 # placeholder
    total = 0.3 * tempo_score + 0.2 * key_score + 0.2 * mix + 0.15 * spectral + 0.15 * prompt_score
    return float(total)


MAX_SECTIONS = 8
STYLE_SECTIONS = {"Intro", "Bed", "Break", "Outro"}


def add_section(n):
    n = int(n) + 1
    n = min(MAX_SECTIONS, n)
    updates = [gr.update(visible=i < n) for i in range(MAX_SECTIONS)]
    return [n] + updates


def remove_section(n):
    """Hide the last visible section row."""
    n = int(n) - 1
    n = max(1, n)
    updates = [gr.update(visible=i < n) for i in range(MAX_SECTIONS)]
    return [n] + updates


def add_queue_item(queue, item):
    """Append ``item`` to an in-memory queue list."""
    queue = list(queue or [])
    if item:
        queue.append(item)
    return queue, gr.update(choices=queue, value=None), ""


def delete_queue_item(queue, selected):
    """Remove ``selected`` item from the queue list."""
    queue = list(queue or [])
    if selected in queue:
        queue.remove(selected)
    return queue, gr.update(choices=queue, value=None)


def compose_sections(
    sections: list[dict],
    init_audio,
    bpm: float = 120.0,
    xf_beats: float = 1.0,
    decoder: str = "Default",
    out_trim_db: float = -3.0,
    candidates: int = 2,
): 
    """Compose sequential sections with model chaining."""
    if not sections:
        raise gr.Error("No sections provided.")
    # Start with all heavy models on CPU to free up GPU memory.
    _offload_style()
    _offload_musicgen(MEDIUM_MODEL)
    _offload_musicgen(LARGE_MODEL)

    sr = TARGET_SR
    xf_sec = float(xf_beats) * 60.0 / max(1.0, float(bpm))
    xf_sec = max(0.8, min(1.2, xf_sec))
    assembled = None
    if init_audio is not None:
        try:
            sr_in, data = init_audio
            wav = torch.tensor(data).float().T
            wav = convert_audio(wav, sr_in, sr, TARGET_AC)
            assembled = wav
        except Exception:
            pass
    active = None
    for sec in sections:
        if sec["type"] in STYLE_SECTIONS:
            style_load_model()
            if decoder == "MultiBand_Diffusion":
                style_load_diffusion()
            model = STYLE_MODEL
            device = STYLE_DEVICE
            key = "style"
        else:
            medium_load_model()
            model = MEDIUM_MODEL
            device = MEDIUM_DEVICE
            key = "medium"

        if key != active:
            if active == "style":
                _offload_style()
            elif active == "medium":
                _offload_musicgen(MEDIUM_MODEL)
            _move_musicgen(model, device)
            if key == "style" and decoder == "MultiBand_Diffusion" and STYLE_MBD is not None:
                _move_to_device(STYLE_MBD, DIFFUSION_DEVICE)
                STYLE_MBD.device = DIFFUSION_DEVICE
            torch.cuda.set_device(device)
            active = key
        else:
            torch.cuda.set_device(device)

        model.set_generation_params(duration=int(sec["length"]))
        best_wav = None
        best_score = -1e9
        for _ in range(int(candidates)):
            out = model.generate([sec["prompt"]], return_tokens=(decoder == "MultiBand_Diffusion"))
            if decoder == "MultiBand_Diffusion" and STYLE_MBD is not None:
                tokens = out[1] if isinstance(out, (tuple, list)) and len(out) > 1 else out[0]
                tokens = tokens.to(STYLE_MBD.device)
                torch.cuda.set_device(STYLE_MBD.device)
                wav = STYLE_MBD.tokens_to_wav(tokens)[0]
            else:
                wav = out[0]
            wav = wav.detach().cpu().float()
            score = _score_candidate(wav, sr, bpm)
            if score > best_score:
                best_score = score
                best_wav = wav
        if best_wav is None:
            raise gr.Error("Section generation failed.")
        best_wav = _time_stretch_to_grid(best_wav, sec["length"], sr, bpm)
        assembled = best_wav if assembled is None else _crossfade_concat(assembled, best_wav, sr, xf_sec=xf_sec)
        torch.cuda.empty_cache()

    if active == "style":
        _offload_style()
    elif active == "medium":
        _offload_musicgen(MEDIUM_MODEL)

    return _write_wav(assembled, sr, stem="sections", trim_db=float(out_trim_db))


def compose_sections_ui(init_audio, count, *vals):
    bpm = vals[-4]
    xf_beats = vals[-3]
    decoder = vals[-2]
    out_trim_db = vals[-1]
    vals = vals[:-4]
    sections = []
    count = int(count)
    for i in range(count):
        typ = vals[3 * i]
        prompt = vals[3 * i + 1]
        length = vals[3 * i + 2]
        if prompt and length:
            sections.append({"type": typ, "prompt": prompt, "length": float(length)})
    return compose_sections(sections, init_audio, bpm, xf_beats, decoder, out_trim_db)

# ============================================================================
# STYLE TAB (MusicGen-Style) [UNCHANGED intent; better writer]
# ============================================================================
def style_load_model():
    global STYLE_MODEL
    if STYLE_MODEL is None:
        print("[Style] Loading facebook/musicgen-style")
        STYLE_MODEL = MusicGen.get_pretrained("facebook/musicgen-style")
        _move_musicgen(STYLE_MODEL, torch.device("cpu"))
    
def style_load_diffusion():
    global STYLE_MBD
    if STYLE_MBD is None:
        print("[Style] Loading MultiBandDiffusion...")
        STYLE_MBD = MultiBandDiffusion.get_mbd_musicgen()
        # ``MultiBandDiffusion`` isn't a regular ``nn.Module`` so a naive
        # ``.to(device)`` call can leave internal tensors (e.g. quantizer
        # codebooks) on their original device.  Use the recursive helper to
        # ensure *everything* lives on ``STYLE_DEVICE``.
        _move_to_device(STYLE_MBD, torch.device("cpu"))
        STYLE_MBD.device = torch.device("cpu")


def _offload_style():
    _offload_musicgen(STYLE_MODEL)
    if STYLE_MBD is not None:
        _move_to_device(STYLE_MBD, torch.device("cpu"))
        STYLE_MBD.device = torch.device("cpu")


def medium_load_model():
    """Lazy-load facebook/musicgen-medium on MEDIUM_DEVICE."""
    global MEDIUM_MODEL
    if MEDIUM_MODEL is None:
        print("[Medium] Loading facebook/musicgen-medium")
        MEDIUM_MODEL = MusicGen.get_pretrained("facebook/musicgen-medium")
        _move_musicgen(MEDIUM_MODEL, torch.device("cpu"))
    return MEDIUM_MODEL


def large_load_model():
    """Lazy-load facebook/musicgen-large on LARGE_DEVICE."""
    global LARGE_MODEL
    if LARGE_MODEL is None:
        print("[Large] Loading facebook/musicgen-large")
        LARGE_MODEL = MusicGen.get_pretrained("facebook/musicgen-large")
        _move_musicgen(LARGE_MODEL, torch.device("cpu"))
    return LARGE_MODEL


def style_predict(text, melody, duration=10, topk=200, topp=50.0, temperature=1.0,
                  cfg_coef=3.0, double_cfg="Yes", cfg_coef_beta=5.0,
                  eval_q=3, excerpt_length=3.0, decoder="Default",
                  out_trim_db=-3.0):
    """Generate with MusicGen-Style, optional melody excerpt."""
    style_load_model()
    _move_musicgen(STYLE_MODEL, STYLE_DEVICE)
    STYLE_MODEL.set_generation_params(duration=int(duration),
                                      top_k=int(topk), top_p=float(topp),
                                      temperature=float(temperature),
                                      cfg_coef=float(cfg_coef),
                                      cfg_coef_beta=float(cfg_coef_beta) if double_cfg == "Yes" else None)
    STYLE_MODEL.set_style_conditioner_params(eval_q=int(eval_q),
                                             excerpt_length=float(excerpt_length))

    # Diffusion toggle
    global STYLE_USE_DIFFUSION
    if decoder == "MultiBand_Diffusion":
        STYLE_USE_DIFFUSION = True
        style_load_diffusion()
        if STYLE_MBD is not None:
            _move_to_device(STYLE_MBD, DIFFUSION_DEVICE)
            STYLE_MBD.device = DIFFUSION_DEVICE
    else:
        STYLE_USE_DIFFUSION = False

    melody_tensor = None
    if melody:
        sr, arr = melody
        mel = torch.from_numpy(arr).float().t().to(STYLE_DEVICE)
        mel = _ensure_2d(mel)
        mel = convert_audio(mel, sr, TARGET_SR, TARGET_AC).to(STYLE_DEVICE)
        melody_tensor = [mel]

    if melody_tensor:
        outputs = STYLE_MODEL.generate_with_chroma(
            descriptions=[text or "style generation"],
            melody_wavs=melody_tensor,
            melody_sample_rate=TARGET_SR,
            return_tokens=STYLE_USE_DIFFUSION
        )
    else:
        outputs = STYLE_MODEL.generate([text or "style generation"],
                                       return_tokens=STYLE_USE_DIFFUSION)

    if STYLE_USE_DIFFUSION:
        tokens = outputs[1]
        if tokens.device != STYLE_MBD.device:
            tokens = tokens.to(STYLE_MBD.device)
        torch.cuda.set_device(STYLE_MBD.device)
        wavs = STYLE_MBD.tokens_to_wav(tokens)
        wav = wavs.detach().cpu().float()[0]  # (C,T)
        sr_out = TARGET_SR
    else:
        wav = outputs[0].detach().cpu().float()[0]
        sr_out = STYLE_MODEL.sample_rate

    return _write_wav(wav, sr_out, stem="style", trim_db=float(out_trim_db))

# ============================================================================
# AUDIOGEN CONTINUATION TAB [ALTERED]
# ============================================================================
def audiogen_load_model(name: str = "facebook/audiogen-medium"):
    global AUDIOGEN_MODEL
    if AUDIOGEN_MODEL is None:
        print(f"[AudioGen] Loading {name} on {AUDIOGEN_DEVICE} ...")
        AUDIOGEN_MODEL = AudioGen.get_pretrained(name)
        AUDIOGEN_MODEL.device = AUDIOGEN_DEVICE
    return AUDIOGEN_MODEL

def audiogen_continuation(
    audio_input,
    text_prompt: str = "",
    lookback_sec: float = 6.0,
    duration: int = 12,
    topk: int = 200,
    topp: float = 50.0,
    temperature: float = 1.0,
    cfg_coef: float = 3.0,
    crossfade_sec: float = 1.25,   # slightly shorter to avoid hot sums
    out_trim_db: float = -3.0,
):
    """Emulate continuation by generating fresh audio and crossfading onto the input tail."""
    if audio_input is None:
        raise gr.Error("Please provide an input audio clip.")

    prompt = text_prompt or "Continuation"
    lookback_sec = float(max(0.5, min(30.0, lookback_sec)))

    # 1) Prepare tail @32k mono on UTILITY_DEVICE (cuda:3 if available)
    tail = _prep_to_32k(audio_input, take_last_seconds=lookback_sec, device=UTILITY_DEVICE).cpu()  # (1,T)

    # 2) Load and configure AudioGen (cuda:0 per your layout)
    model = audiogen_load_model("facebook/audiogen-medium")
    model.set_generation_params(
        duration=int(duration),
        top_k=int(topk),
        top_p=float(topp),
        temperature=float(temperature),
        cfg_coef=float(cfg_coef),
    )

    # 3) Emulate continuation with crossfade
    print("[AudioGen] Generating new segment for crossfade continuation.")
    gen_out = model.generate([prompt])             # -> Tensor[B,C,T] or similar
    gen_batch = _extract_audio_batch(gen_out)
    gen = gen_batch.detach().cpu().float()[0]      # (C,T)

    if _rms(gen) < 1e-6:
        raise gr.Error("Generated segment is near-silent. Try a richer prompt or higher temperature/top_k.")

    tail_cpu = tail.detach().cpu().float()
    gen_cpu  = gen.detach().cpu().float()

    xf = float(max(0.25, min(crossfade_sec, lookback_sec * 0.5, 3.0)))
    glued = _crossfade_concat(tail_cpu, gen_cpu, sr=TARGET_SR, xf_sec=xf)  # (C, T)

    return _write_wav(glued, TARGET_SR, stem="audiogen_emul", trim_db=float(out_trim_db))

# ============================================================================
# STEMS (DEMUCS) TAB [UNCHANGED intent]
# ============================================================================
def separate_stems(audio_input):
    if not DEMUCS_AVAILABLE:
        raise gr.Error("Demucs not installed. `pip install demucs`")
    try:
        sr, wav_np = audio_input
    except Exception:
        raise gr.Error("Please provide an audio clip.")
    in_path = TMP_DIR / f"sep_{uuid.uuid4().hex}.wav"
    audio_write(str(in_path), torch.from_numpy(wav_np).float().t(), sr, add_suffix=False)

    out_dir = TMP_DIR / "separated"
    out_dir.mkdir(parents=True, exist_ok=True)

    # Prefer running on UTILITY_DEVICE cuda:3 when available
    if UTILITY_DEVICE.type == "cuda":
        demucs_args = ["-n", "htdemucs", "-d", "cuda", "-o", str(out_dir), str(in_path)]
    else:
        demucs_args = ["-n", "htdemucs", "-d", "cpu", "-o", str(out_dir), str(in_path)]

    demucs.separate.main(demucs_args)
    stem_dir = out_dir / "htdemucs" / in_path.stem
    return (
        str(stem_dir / "drums.wav"),
        str(stem_dir / "vocals.wav"),
        str(stem_dir / "bass.wav"),
        str(stem_dir / "other.wav"),
    )

def _matchering_match(target: str, reference: str, output: str) -> None:
    """Call Matchering's matching via API fallbacks or CLI.

    Some Matchering releases expose a simple ``match`` helper while
    others only bundle the lower level ``process`` API or a CLI script.
    This wrapper tries the high level helper first, then the low level
    API, and finally falls back to invoking a CLI entry point if one is
    available.
    """
    if mg is not None:
        # Some Matchering releases expose a high level ``match`` helper. If
        # available, use it directly.
        if hasattr(mg, "match"):
            mg.match(target=target, reference=reference, output=output)
            return

        # Some versions ship without a convenient ``match`` wrapper or CLI
        # entry point but still expose the lower level ``process`` API and the
        # ``Result`` container.  Emulate the CLI by calling ``process``
        # directly so we don't require an external executable.
        if hasattr(mg, "process") and hasattr(mg, "Result"):
            res = mg.Result(output, "PCM_16")
            mg.process(target=target, reference=reference, results=[res])
            return

    # Fall back to a CLI invocation.  Different Matchering versions expose
    # different entry points, so try a couple of common variants before giving
    # up.
    cmd_candidates = [
        [sys.executable, "-m", "matchering.cli", target, reference, output],
        [sys.executable, "-m", "matchering", target, reference, output],
    ]
    exe = shutil.which("matchering")
    if exe:
        cmd_candidates.append([exe, target, reference, output])

    for cmd in cmd_candidates:
        try:
            sp.run(cmd, check=True)
            return
        except (FileNotFoundError, sp.CalledProcessError):
            continue
    raise gr.Error("Matchering CLI invocation failed; ensure it is installed")


def _apply_stereo_space(in_path: Path, out_path: Path, sr: int, width: float = 1.5, pan: float = 0.0) -> None:
    """Use ffmpeg to widen stereo image and apply gentle panning.

    ``stereotools`` uses ``slev`` to control stereo width; earlier versions of
    this script tried to pass a non-existent ``width`` option which caused
    ffmpeg to fail. Mapping ``width`` to ``slev`` keeps the caller API stable
    while using the correct ffmpeg parameter.

    Some ffmpeg builds may lack support for ``slev`` altogether. If the
    ``stereotools`` invocation fails we fall back to the simpler
    ``stereowiden`` filter as a best-effort approximation.
    """
    width_s = 1.0 + (width - 1.0) / 10.0
    pan_s = pan / 10.0
    cmd = [
        "ffmpeg",
        "-y",
        "-i",
        str(in_path),
        "-af",
        f"stereotools=slev={width_s:.6f}:balance_out={pan_s:.6f}",
        "-ar",
        str(sr),
        str(out_path),
    ]
    try:
        sp.run(cmd, check=True)
    except sp.CalledProcessError:
        crossfeed = max(0.0, width_s - 1.0)
        fallback = [
            "ffmpeg",
            "-y",
            "-i",
            str(in_path),
            "-af",
            f"stereowiden=delay=20:feedback=0.3:crossfeed={crossfeed:.6f}:drymix=0.8",
            "-ar",
            str(sr),
            str(out_path),
        ]
        sp.run(fallback, check=True)


def _apply_bass_boost(in_path: Path, out_path: Path, sr: int, gain_db: float) -> None:
    """Apply a simple low shelf boost using ffmpeg's bass filter."""
    if abs(gain_db) < 1e-6:
        shutil.copyfile(in_path, out_path)
        return
    cmd = [
        "ffmpeg",
        "-y",
        "-i",
        str(in_path),
        "-af",
        f"bass=g={gain_db}",
        "-ar",
        str(sr),
        str(out_path),
    ]
    sp.run(cmd, check=True)


# Bands that can be attenuated/boosted via the frequency cut UI. Each tuple is
# (label, low_hz, high_hz, description).
FREQ_BANDS = [
    (
        "Infrasound",
        1,
        20,
        "Anxiety, nausea, chest pressure, hallucinations; vibrates organs/eyeballs",
    ),
    (
        "Eyeball resonance",
        16,
        18,
        "Visual disturbance, discomfort; matches eyeball natural frequency",
    ),
    (
        "Sub-rumble conflict",
        30,
        80,
        "Muddy, boomy, disorienting; overlaps room modes and sub-harmonics",
    ),
    (
        "Beating tones",
        0,
        10,
        "Pulsing, wobble, unsteady feeling; interference between close frequencies",
    ),
    (
        "Roughness region",
        15,
        30,
        "Metallic, buzzy, stressful; fast beating equals tension",
    ),
    (
        "Dissonant intervals",
        600,
        800,
        "Tension, unresolved, horror vibes; unstable harmonic ratios",
    ),
    (
        "Midrange overload",
        250,
        800,
        "Muddiness, fatigue, crowding; conflicts with human vocal range",
    ),
    (
        "Harsh upper mids",
        2500,
        4500,
        "Shrillness, ear pain, baby-cry level alert; peak auditory sensitivity",
    ),
    (
        "Digital aliasing artifacts",
        10000,
        20000,
        "Grainy, robotic, unnatural; math artifacts from poor sampling",
    ),
]


def _apply_bass_narrow(in_path: Path, out_path: Path, sr: int, width: float) -> None:
    """Reduce stereo width of low frequencies via ffmpeg."""
    if width >= 0.999:
        shutil.copyfile(in_path, out_path)
        return
    w = max(0.0, min(1.0, width))
<<<<<<< HEAD
    mono_mix = 0.5 * (1.0 - w)
    pan_expr = (
        f"c0=c0*{w:.6f}+{mono_mix:.6f}*(c0+c1)|"
        f"c1=c1*{w:.6f}+{mono_mix:.6f}*(c0+c1)"
=======
    pan_expr = (
        f"c0=c0*{w}+0.5*(1-{w})*(c0+c1)|"
        f"c1=c1*{w}+0.5*(1-{w})*(c0+c1)"
>>>>>>> 1d562c22
    )
    filter_expr = (
        f"asplit=2[low][high];"
        f"[low]lowpass=f=150,pan=stereo|{pan_expr}[l];"
        f"[high]highpass=f=150[h];"
        f"[l][h]amix=inputs=2:dropout_transition=0"
    )
    cmd = [
        "ffmpeg",
        "-y",
        "-i",
        str(in_path),
        "-af",
        filter_expr,
        "-ar",
        str(sr),
        str(out_path),
    ]
    sp.run(cmd, check=True)


def _apply_frequency_cuts(
    in_path: Path, out_path: Path, sr: int, gains: list[float]
) -> None:
    """Apply per-band gain adjustments using ffmpeg's equalizer filter."""
    filters = []
    for gain_db, (label, low, high, _desc) in zip(gains, FREQ_BANDS):
        if abs(gain_db) < 1e-6:
            continue
        center = (low + high) / 2.0
        width = max(high - low, 1)
        filters.append(f"equalizer=f={center}:t=h:w={width}:g={gain_db}")
    if not filters:
        shutil.copyfile(in_path, out_path)
        return
    cmd = [
        "ffmpeg",
        "-y",
        "-i",
        str(in_path),
        "-af",
        ",".join(filters),
        "-ar",
        str(sr),
        str(out_path),
    ]
    sp.run(cmd, check=True)


def _master_simple(
    audio_input,
    reference_audio: str | None = None,
    out_trim_db: float = -1.0,
    width: float = 1.5,
    pan: float = 0.0,
    bass_boost_db: float = 0.0,
    bass_width: float = 0.0,
    freq_gains: list[float] | None = None,
):
    if not MATCHERING_AVAILABLE:
        raise gr.Error("Matchering not installed. `pip install matchering`")
    try:
        sr, wav_np = audio_input
    except Exception:
        raise gr.Error("Please provide an audio clip.")
    in_path = TMP_DIR / f"master_in_{uuid.uuid4().hex}.wav"
    audio_write(str(in_path), torch.from_numpy(wav_np).float().t(), sr, add_suffix=False)
    if reference_audio:
        ref = Path(reference_audio)
    else:
        ref = Path("/references/reference.wav")
    if not ref.exists():
        raise gr.Error(f"Reference file missing: {ref}")
    matched_path = TMP_DIR / f"mastered_simple_{uuid.uuid4().hex}.wav"
    _matchering_match(target=str(in_path), reference=str(ref), output=str(matched_path))
    bass_path = TMP_DIR / f"mastered_simple_bass_{uuid.uuid4().hex}.wav"
    _apply_bass_boost(matched_path, bass_path, sr, bass_boost_db)
    widened_path = TMP_DIR / f"mastered_simple_wide_{uuid.uuid4().hex}.wav"
    _apply_stereo_space(bass_path, widened_path, sr, width=width, pan=pan)
    narrowed_path = TMP_DIR / f"mastered_simple_narrow_{uuid.uuid4().hex}.wav"
    _apply_bass_narrow(widened_path, narrowed_path, sr, bass_width)
    final_path = TMP_DIR / f"mastered_simple_final_{uuid.uuid4().hex}.wav"
    _apply_frequency_cuts(
        narrowed_path,
        final_path,
        sr,
        freq_gains or [0.0] * len(FREQ_BANDS),
    )
    return str(final_path)


def audiosr_load_model():
    """Load and cache the AudioSR model on the dedicated AudioSR device."""
    global AUDIOSR_MODEL
    if AUDIOSR_MODEL is None:
        if not AUDIOSR_AVAILABLE:
            raise gr.Error("AudioSR not installed. Add the 'versatile_audio_super_resolution' directory.")
        AUDIOSR_MODEL = audiosr_build_model(device=str(AUDIOSR_DEVICE))
    return AUDIOSR_MODEL


def _audiosr_process(audio_input):
    """Upscale audio using AudioSR to 48kHz."""
    if not AUDIOSR_AVAILABLE:
        raise gr.Error("AudioSR not installed. Add the 'versatile_audio_super_resolution' directory.")
    try:
        sr, wav_np = audio_input
    except Exception:
        raise gr.Error("Please provide an audio clip.")
    in_path = TMP_DIR / f"audiosr_in_{uuid.uuid4().hex}.wav"
    audio_write(str(in_path), torch.from_numpy(wav_np).float().t(), sr, add_suffix=False)
    model = audiosr_load_model()
    out = audiosr_super_resolution(model, str(in_path))
    if isinstance(out, torch.Tensor):
        out = out.detach().cpu().numpy()
    out_arr = out[0]
    if out_arr.ndim == 1:
        out_arr = out_arr[None, :]
    out_path = TMP_DIR / f"audiosr_out_{uuid.uuid4().hex}.wav"
    audio_write(str(out_path), torch.from_numpy(out_arr).float(), 48000, add_suffix=False)
    return str(out_path)


def master_track(
    audio_input,
    reference_audio: str | None,
    out_trim_db: float = -1.0,
    width: float = 1.5,
    pan: float = 0.0,
    bass_boost_db: float = 0.0,
    bass_width: float = 0.0,
    infrasound_db: float = 0.0,
    eyeball_db: float = 0.0,
    sub_rumble_db: float = 0.0,
    beating_db: float = 0.0,
    roughness_db: float = 0.0,
    dissonant_db: float = 0.0,
    midrange_db: float = 0.0,
    harsh_db: float = 0.0,
    alias_db: float = 0.0,
    method: str = "Matchering",
):
    if method == "AudioSR":
        return _audiosr_process(audio_input)
    gains = [
        infrasound_db,
        eyeball_db,
        sub_rumble_db,
        beating_db,
        roughness_db,
        dissonant_db,
        midrange_db,
        harsh_db,
        alias_db,
    ]
    return _master_simple(
        audio_input,
        reference_audio,
        out_trim_db,
        width,
        pan,
        bass_boost_db,
        bass_width,
        gains,
    )

# ============================================================================
# UI (tabs, all Enqueue) [ALTERED]
# ============================================================================
def ui_full(launch_kwargs):
    with gr.Blocks() as demo:
        gr.Markdown("# 🎛️ Music Suite — Style • AudioGen Continuation • Stems  \n*Enqueue buttons; global queue enabled*")
        queue_items = gr.State([])

        # ----- QUEUE MANAGER -----
        with gr.Tab("Queue"):
            queue_display = gr.Dropdown(label="Queued Items", choices=[], interactive=True)
            with gr.Row():
                new_item = gr.Textbox(label="New Item")
                btn_add_q = gr.Button("Add")
                btn_del_q = gr.Button("Delete Selected")
            btn_add_q.click(
                add_queue_item,
                inputs=[queue_items, new_item],
                outputs=[queue_items, queue_display, new_item],
                queue=False,
            )
            btn_del_q.click(
                delete_queue_item,
                inputs=[queue_items, queue_display],
                outputs=[queue_items, queue_display],
                queue=False,
            )

        # ----- STYLE -----
        with gr.Tab("Style (MusicGen-Style, GPU2)"):
            with gr.Row():
                text = gr.Textbox(label="Text Prompt", placeholder="e.g., glossy synthwave with gated drums")
                melody = gr.Audio(label="Style Excerpt (optional)", type="numpy")
            with gr.Row():
                dur = gr.Slider(1, 60, value=10, step=1, label="Duration (s)")
                eval_q = gr.Slider(1, 6, value=3, step=1, label="Style RVQ")
                excerpt = gr.Slider(0.5, 4.5, value=3.0, step=0.5, label="Excerpt length (s)")
            with gr.Row():
                topk = gr.Number(label="Top-k", value=200)
                topp = gr.Number(label="Top-p", value=50.0)
                temp = gr.Number(label="Temperature", value=1.0)
                cfg = gr.Number(label="CFG α", value=3.0)
                double_cfg = gr.Radio(["Yes", "No"], value="Yes", label="Double CFG")
                cfg_beta = gr.Number(label="CFG β (double)", value=5.0)
            out_trim_style = gr.Slider(-24.0, 0.0, value=-3.0, step=0.5, label="Output Trim (dB)")
            decoder = gr.Radio(["Default", "MultiBand_Diffusion"], value="Default", label="Decoder")

            out_style = gr.Audio(label="Output", type="filepath")
            btn_style = gr.Button("Enqueue", variant="primary")
            btn_style.click(
                style_predict,
                inputs=[text, melody, dur, topk, topp, temp, cfg, double_cfg, cfg_beta, eval_q, excerpt, decoder, out_trim_style],
                outputs=out_style,
                queue=True,
            )

        # ----- SECTION COMPOSER -----
        with gr.Tab("Section Composer"):
            init_audio = gr.Audio(label="Initial Audio (optional)", type="numpy")
            section_count = gr.State(1)
            section_rows = []
            section_inputs = []
            for i in range(MAX_SECTIONS):
                with gr.Row(visible=(i == 0)) as row:
                    sec_type = gr.Dropdown(
                        ["Intro", "Build", "Break", "Drop", "Bridge", "Bed", "Outro"],
                        value="Intro",
                        label=f"Section {i+1}",
                    )
                    sec_prompt = gr.Textbox(label="Prompt")
                    sec_length = gr.Number(label="Length (s)", value=8)
                section_rows.append(row)
                section_inputs.extend([sec_type, sec_prompt, sec_length])
            with gr.Row():
                btn_add = gr.Button("Add Section")
                btn_del = gr.Button("Delete Section")
            btn_add.click(add_section, inputs=section_count, outputs=[section_count] + section_rows, queue=False)
            btn_del.click(remove_section, inputs=section_count, outputs=[section_count] + section_rows, queue=False)
            with gr.Row():
                bpm = gr.Slider(40, 240, value=120, step=1, label="Tempo (BPM)")
                xf_beats = gr.Slider(0.0, 8.0, value=1.0, step=0.25, label="Crossfade (beats)")
            decoder = gr.Radio(["Default", "MultiBand_Diffusion"], value="Default", label="Decoder")
            out_trim_sections = gr.Slider(-24.0, 0.0, value=-3.0, step=0.5, label="Output Trim (dB)")
            out_sections = gr.Audio(label="Output", type="filepath")
            btn_sections = gr.Button("Enqueue", variant="primary")
            btn_sections.click(
                compose_sections_ui,
                inputs=[init_audio, section_count] + section_inputs + [bpm, xf_beats, decoder, out_trim_sections],
                outputs=out_sections,
                queue=True,
            )

        # ----- AUDIOGEN CONTINUATION -----
        with gr.Tab("AudioGen Continuation (GPU0)"):
            audio_in = gr.Audio(label="Input Clip", type="numpy")
            with gr.Row():
                prompt = gr.Textbox(label="Prompt (optional)", placeholder="e.g., keep the groove, add arps")
            with gr.Row():
                lookback = gr.Slider(0.5, 30.0, value=6.0, step=0.5, label="Lookback (s)")
                cont_len = gr.Slider(1, 60, value=12, step=1, label="Continuation Length (s)")
                ag_topk = gr.Number(label="Top-k", value=200)
                ag_topp = gr.Number(label="Top-p", value=50.0)
                ag_temp = gr.Number(label="Temperature", value=1.0)
                ag_cfg = gr.Number(label="CFG α", value=3.0)
            out_trim_ag = gr.Slider(-24.0, 0.0, value=-3.0, step=0.5, label="Output Trim (dB)")

            out_ag = gr.Audio(label="Output", type="filepath")
            btn_ag = gr.Button("Enqueue", variant="primary")
            btn_ag.click(
                audiogen_continuation,
                inputs=[audio_in, prompt, lookback, cont_len, ag_topk, ag_topp, ag_temp, ag_cfg, out_trim_ag],
                outputs=out_ag,
                queue=True,
            )

        # ----- STEMS -----
        with gr.Tab("Stems (Demucs on GPU3 when available)"):
            if DEMUCS_AVAILABLE:
                audio_in2 = gr.Audio(label="Input Track", type="numpy")
                drums = gr.Audio(label="Drums", type="filepath")
                vocals = gr.Audio(label="Vocals", type="filepath")
                bass = gr.Audio(label="Bass", type="filepath")
                other = gr.Audio(label="Other", type="filepath")
                btn_sep = gr.Button("Enqueue", variant="primary")
                btn_sep.click(separate_stems, inputs=audio_in2, outputs=[drums, vocals, bass, other], queue=True)
            else:
                gr.Markdown("⚠️ Demucs not installed. `pip install demucs` to enable stems.")

        # ----- MASTERING -----
        with gr.Tab("Mastering"):
            audio_in3 = gr.Audio(label="Input Track", type="numpy")
            ref_master = gr.Audio(label="Reference Track", type="filepath")
            out_trim_master = gr.Slider(-24.0, 0.0, value=-1.0, step=0.5, label="Output Trim (dB)")
            width_master = gr.Slider(0.5, 3.0, value=1.5, step=0.1, label="Stereo Width")
            pan_master = gr.Slider(-1.0, 1.0, value=0.0, step=0.1, label="Stereo Pan")
            bass_master = gr.Slider(0.0, 12.0, value=0.0, step=0.5, label="Bass Boost (dB)")
            bass_width = gr.Slider(0.0, 1.0, value=0.0, step=0.1, label="Bass Width", info="0=mono")
            freq_sliders = []
            with gr.Accordion("Frequency Cuts", open=False):
                for label, low, high, desc in FREQ_BANDS:
                    rng = f"{low}-{high} Hz" if low != high else f"{low} Hz"
                    freq_sliders.append(
                        gr.Slider(
                            -12.0,
                            12.0,
                            value=0.0,
                            step=0.5,
                            label=f"{label} ({rng})",
                            info=desc,
                        )
                    )
            master_method = gr.Radio(["Matchering", "AudioSR"], value="Matchering", label="Method")
            out_master = gr.Audio(label="Output", type="filepath")
            btn_master = gr.Button("Enqueue", variant="primary")
            btn_master.click(
                master_track,
                inputs=[
                    audio_in3,
                    ref_master,
                    out_trim_master,
                    width_master,
                    pan_master,
                    bass_master,
                    bass_width,
                    *freq_sliders,
                    master_method,
                ],
                outputs=out_master,
                queue=True,
            )

        # Global queue
        demo.queue(concurrency_count=1, max_size=32).launch(**launch_kwargs)

# ---------- Main [UNCHANGED] ----------
if __name__ == "__main__":
    parser = argparse.ArgumentParser()
    parser.add_argument("--listen", type=str, default="0.0.0.0")
    parser.add_argument("--port", type=int, default=7860)
    args = parser.parse_args()

    warnings.filterwarnings("ignore", category=UserWarning)
    logging.basicConfig(level=logging.INFO)
    ui_full({"server_name": args.listen, "server_port": args.port})


<|MERGE_RESOLUTION|>--- conflicted
+++ resolved
@@ -1,1254 +1,1251 @@
-#!/usr/bin/env python3
-# -*- coding: utf-8 -*-
-
-# ===== Headers Legend =====
-# [NEW]     brand new header I added
-# [ALTERED] adapted since your last version
-# [UNCHANGED] same intent as before
-
-import argparse
-import logging
-import math
-import os
-import warnings
-import uuid
-from pathlib import Path
-import subprocess as sp
-import sys
-import shutil
-
-import torch
-import torch.nn.functional as F
-import gradio as gr
-
-from audiocraft.data.audio_utils import convert_audio
-from audiocraft.data.audio import audio_write
-from audiocraft.models import MusicGen, MultiBandDiffusion, AudioGen
-
-# ---------- Optional deps [UNCHANGED] ----------
-try:
-    import demucs.separate
-    DEMUCS_AVAILABLE = True
-except ImportError:
-    DEMUCS_AVAILABLE = False
-
-try:
-    import matchering as mg
-    MATCHERING_AVAILABLE = True
-except ImportError:
-    mg = None  # ensure symbol exists for type checkers and wrappers
-    MATCHERING_AVAILABLE = False
-
-try:
-    sys.path.append(str(Path(__file__).resolve().parent / "versatile_audio_super_resolution"))
-    from audiosr import build_model as audiosr_build_model, super_resolution as audiosr_super_resolution
-    AUDIOSR_AVAILABLE = True
-except Exception:
-    AUDIOSR_AVAILABLE = False
-
-# ---------- Devices [ALTERED] ----------
-# High‑VRAM GPUs 0 & 1 host the heavy generation models.  Smaller GPUs 2 & 3
-# are reserved for diffusion/utility work so that section composer can always
-# offload to MultiBandDiffusion without exhausting memory.
-STYLE_DEVICE = torch.device("cuda:0")        # Style + Large on GPU0
-MEDIUM_DEVICE = (
-    torch.device("cuda:1")
-    if torch.cuda.is_available() and torch.cuda.device_count() > 1
-    else torch.device("cuda:0")
-)
-LARGE_DEVICE = STYLE_DEVICE                  # Large shares GPU0
-AUDIOGEN_DEVICE = MEDIUM_DEVICE              # AudioGen on GPU1
-DIFFUSION_DEVICE = (
-    torch.device("cuda:2")
-    if torch.cuda.is_available() and torch.cuda.device_count() > 2
-    else torch.device("cpu")
-)
-UTILITY_DEVICE = (
-    torch.device("cuda:3")
-    if torch.cuda.is_available() and torch.cuda.device_count() > 3
-    else DIFFUSION_DEVICE
-)
-AUDIOSR_DEVICE = (
-    torch.device("cuda:1")
-    if torch.cuda.is_available() and torch.cuda.device_count() > 1
-    else UTILITY_DEVICE
-)
-
-print(
-    f"[Boot] STYLE: {STYLE_DEVICE} | MEDIUM: {MEDIUM_DEVICE} | "
-    f"LARGE: {LARGE_DEVICE} | AUDIOGEN: {AUDIOGEN_DEVICE} | "
-    f"DIFFUSION(MBD): {DIFFUSION_DEVICE} | UTILITY: {UTILITY_DEVICE} | "
-    f"AUDIOSR: {AUDIOSR_DEVICE}"
-)
-
-# ---------- Constants & paths [ALTERED] ----------
-TARGET_SR = 32000
-TARGET_AC = 1
-TMP_DIR = Path("/home/archway/music/n-Track")  # writable, persistent
-TMP_DIR.mkdir(parents=True, exist_ok=True)
-
-# ---------- Caches [UNCHANGED] ----------
-STYLE_MODEL = None
-STYLE_MBD = None
-STYLE_USE_DIFFUSION = False
-AUDIOGEN_MODEL = None
-MEDIUM_MODEL = None
-LARGE_MODEL = None
-AUDIOSR_MODEL = None
-
-# ---------- FFmpeg noise control (for future waveform use) [UNCHANGED] ----------
-_old_call = sp.call
-def _call_nostderr(*args, **kwargs):
-    kwargs["stderr"] = sp.DEVNULL
-    kwargs["stdout"] = sp.DEVNULL
-    return _old_call(*args, **kwargs)
-sp.call = _call_nostderr
-
-# ---------- Utils [NEW] ----------
-def _ensure_2d(wav_t: torch.Tensor) -> torch.Tensor:
-    return wav_t[None, :] if wav_t.dim() == 1 else wav_t
-
-def _rms(x: torch.Tensor) -> float:
-    x = x.float()
-    return float(torch.sqrt(torch.clamp((x ** 2).mean(), min=1e-12)).item())
-
-
-def _move_to_device(obj, device: torch.device, _seen: set[int] | None = None):
-    """Recursively move ``obj`` and its tensors to ``device``.
-
-    ``MultiBandDiffusion`` pulls in components that are not registered as
-    ``nn.Module`` (e.g. raw ``Tensor`` codebooks inside the quantizer).  A
-    plain ``.to(device)`` therefore leaves these tensors behind which later
-    triggers *"Expected all tensors to be on the same device"* errors.  This
-    helper walks through an arbitrary Python object and attempts to relocate
-    every tensor it can find onto the requested device.
-
-    ``_seen`` keeps track of already visited objects to avoid infinite
-    recursion when objects reference themselves or share references.
-    """
-
-    if _seen is None:
-        _seen = set()
-
-    obj_id = id(obj)
-    if obj_id in _seen:
-        return obj
-    _seen.add(obj_id)
-
-    # Direct tensors: move and return early.
-    if isinstance(obj, torch.Tensor):
-        return obj.to(device)
-
-    # Modules: ``.to`` moves parameters/buffers but may leave raw tensors
-    # hanging around.  We still traverse their attributes to catch any
-    # unregistered tensors (e.g. quantizer codebooks in MultiBandDiffusion).
-    if isinstance(obj, torch.nn.Module):
-        obj.to(device)
-        for name, val in vars(obj).items():
-            if name in {"_parameters", "_buffers", "_modules"}:
-                continue
-            if isinstance(val, torch.Tensor):
-                setattr(obj, name, val.to(device))
-            else:
-                _move_to_device(val, device, _seen)
-        return obj
-
-    # Containers: recurse over their items.
-    if isinstance(obj, (list, tuple, set)):
-        for item in obj:
-            _move_to_device(item, device, _seen)
-        return obj
-    if isinstance(obj, dict):
-        for key, val in obj.items():
-            obj[key] = _move_to_device(val, device, _seen)
-        return obj
-
-    # Generic object: inspect attributes and move what we can. We only
-    # consider attributes from ``__dict__`` to skip methods/properties that
-    # might spawn new objects or recurse infinitely.
-    if hasattr(obj, "__dict__"):
-        for name, val in vars(obj).items():
-            if isinstance(val, torch.Tensor):
-                setattr(obj, name, val.to(device))
-            else:
-                _move_to_device(val, device, _seen)
-    return obj
-
-
-def _move_musicgen(model, device: torch.device):
-    """Relocate a ``MusicGen`` model and all of its tensors."""
-    if model is None:
-        return
-    _move_to_device(model, device)
-    # ``MusicGen`` exposes ``set_device`` which takes care of moving
-    # subordinate components such as the T5 text encoder.  Calling it here
-    # prevents mismatched-device errors where parts of the conditioner remain
-    # on an old GPU.
-    try:
-        model.set_device(device)
-    except AttributeError:
-        # Fallback for potential mocks or minimal stubs in tests.
-        model.device = device
-
-    # ``set_device`` on ``MusicGen`` does not always propagate the target
-    # device to nested conditioner objects or to the lazily loaded HuggingFace
-    # T5 model.  If the text conditioner is instantiated after ``set_device``
-    # runs, it would default to CUDA:0, leading to ``Expected all tensors to be
-    # on the same device`` errors during generation.  Explicitly update the
-    # condition provider and any child conditioners here and move any existing
-    # tensors they may already hold.
-    try:  # ``model`` may not have an ``lm`` attribute in lightweight tests
-        provider = model.lm.condition_provider
-    except AttributeError:
-        return
-
-    # Update provider level device attribute
-    if hasattr(provider, "device"):
-        provider.device = device
-
-    # Individual conditioners (e.g. text/T5) may have their own ``device``
-    # attribute and internal tensors that need relocation.
-    conds = getattr(provider, "conditioners", {})
-    for cond in conds.values():
-        if hasattr(cond, "device"):
-            cond.device = device
-        _move_to_device(cond, device)
-
-
-def _offload_musicgen(model):
-    """Push ``model`` back to CPU and free the current CUDA cache."""
-    _move_musicgen(model, torch.device("cpu"))
-    torch.cuda.empty_cache()
-
-def _prep_to_32k(audio_input, take_last_seconds: float | None = None, device: torch.device = UTILITY_DEVICE) -> torch.Tensor:
-    """Return mono 32k tensor on device; optionally last N seconds only."""
-    sr, wav_np = audio_input
-    wav = torch.from_numpy(wav_np).float().t()             # (C, T)
-    wav = _ensure_2d(wav)
-    wav32 = convert_audio(wav, sr, TARGET_SR, TARGET_AC)   # (1, T32k)
-    if take_last_seconds:
-        tail = int(max(0.1, float(take_last_seconds)) * TARGET_SR)
-        wav32 = wav32[..., -tail:]
-    return wav32.to(device)
-
-# ---------- Output post-processing + Robust WAV writer [NEW] ----------
-def _postprocess_out(wav_ct: torch.Tensor, peak_ceiling_db: float = -1.0, trim_db: float = -3.0) -> torch.Tensor:
-    """
-    Enforce (C,T) float CPU; apply peak ceiling and user trim for headroom.
-    """
-    wav_ct = wav_ct.detach().cpu().float()
-    if wav_ct.dim() == 1:
-        wav_ct = wav_ct.unsqueeze(0)
-    elif wav_ct.dim() != 2:
-        raise gr.Error(f"Expected (C,T) waveform, got shape {tuple(wav_ct.shape)}")
-
-    # Peak ceiling (true-peak proxy) to -1 dBTP by simple peak scale
-    peak = wav_ct.abs().max().item()
-    if peak > 0:
-        ceiling = 10.0 ** (peak_ceiling_db / 20.0)  # ~0.891 for -1 dB
-        scale = min(1.0, ceiling / peak)
-        wav_ct = wav_ct * scale
-
-    # Additional user trim (default -3 dB for safety)
-    if trim_db != 0:
-        wav_ct = wav_ct * (10.0 ** (trim_db / 20.0))
-
-    return wav_ct
-
-def _write_wav(wav_ct: torch.Tensor, sr: int, stem: str = "out", trim_db: float = -3.0, peak_db: float = -1.0) -> str:
-    """
-    Safely write a WAV:
-      - post-process to predictable level (peak ceiling + trim)
-      - write with strategy="peak" (no auto-boost) and add_suffix=False
-      - atomic rename to final
-      - verify existence and non-zero size
-    """
-    TMP_DIR.mkdir(parents=True, exist_ok=True)
-
-    wav_ct = _postprocess_out(wav_ct, peak_ceiling_db=peak_db, trim_db=trim_db)
-    final_name = f"{stem}_{uuid.uuid4().hex}.wav"
-    final_path = TMP_DIR / final_name
-    tmp_path   = TMP_DIR / f".{final_name}.tmp"
-
-    try:
-        audio_write(
-            str(tmp_path),
-            wav_ct,
-            sr,
-            strategy="peak",      # <- predictable, no loudness boost
-            add_suffix=False,     # <- prevent “.wav.wav”
-        )
-    except Exception as e:
-        raise gr.Error(f"audio_write failed: {e}")
-
-    # Verify tmp exists and is non-empty
-    if not tmp_path.exists():
-        raise gr.Error(f"Internal write error: temp file missing: {tmp_path}")
-    sz = tmp_path.stat().st_size if tmp_path.exists() else 0
-    if sz <= 0:
-        raise gr.Error(f"Internal write error: temp file size is {sz} bytes: {tmp_path}")
-
-    os.replace(tmp_path, final_path)
-
-    # Verify final exists and non-empty
-    if not final_path.exists():
-        raise gr.Error(f"Internal write error: final file missing after rename: {final_path}")
-    fsz = final_path.stat().st_size if final_path.exists() else 0
-    if fsz <= 0:
-        raise gr.Error(f"Internal write error: final file size is {fsz} bytes: {final_path}")
-
-    print(f"[I/O] Wrote WAV: {final_path} ({fsz} bytes)")
-    return str(final_path)
-
-# ---------- AudioGen helpers (compat + crossfade) [ALTERED] ----------
-def _extract_audio_batch(out):
-    # Accepts: Tensor[B,C,T] OR (Tensor, ...) OR [Tensor, ...]
-    if isinstance(out, torch.Tensor):
-        return out
-    if isinstance(out, (tuple, list)):
-        for item in out:
-            if isinstance(item, torch.Tensor):
-                return item
-    raise RuntimeError("Unexpected model output format – no Tensor found.")
-
-def _crossfade_concat(src: torch.Tensor, gen: torch.Tensor, sr: int, xf_sec: float = 1.25) -> torch.Tensor:
-    """
-    src, gen: (C,T) on CPU; returns (C, T_src + T_gen - Nxf).
-    Equal-power curves; slightly shorter default to reduce summed energy.
-    """
-    assert src.dim() == 2 and gen.dim() == 2, "Expected (C,T) tensors"
-    C1, T1 = src.shape
-    C2, T2 = gen.shape
-    assert C1 == C2, "Channel mismatch between src and gen"
-    if T1 == 0:
-        return gen
-    if T2 == 0:
-        return src
-
-    nxf = max(1, min(int(sr * float(xf_sec)), T1, T2))
-    t = torch.linspace(0.0, 1.0, nxf)
-    a = torch.cos(0.5 * math.pi * t)   # fades src 1→0
-    b = torch.sin(0.5 * math.pi * t)   # fades gen 0→1
-    a = a.view(1, -1)
-    b = b.view(1, -1)
-
-    src_keep = src[:, : T1 - nxf]
-    mixed = src[:, T1 - nxf :] * a + gen[:, : nxf] * b
-    out = torch.cat([src_keep, mixed, gen[:, nxf:]], dim=1)
-    return out.contiguous()
-
-# ---------- MusicGen scoring helpers [NEW] ----------
-
-def _time_stretch_to_grid(wav: torch.Tensor, seconds: float, sr: int, bpm: float) -> torch.Tensor:
-    """If close to a beat grid, stretch by <2% to align."""
-    beat = 60.0 / max(1.0, float(bpm))
-    target = round(float(seconds) / beat) * beat
-    cur = wav.shape[-1] / sr
-    if target <= 0:
-        return wav
-    diff = abs(cur - target) / target
-    if diff <= 0.02:
-        new_len = int(target * sr)
-        wav = F.interpolate(wav.unsqueeze(0), size=new_len, mode="linear", align_corners=False).squeeze(0)
-    return wav
-
-
-def _score_candidate(wav: torch.Tensor, sr: int, bpm: float) -> float:
-    """Lightweight heuristic scoring for auto-selection."""
-    wav = wav.detach().cpu()
-    rms = _rms(wav)
-    peak = wav.abs().max().item()
-    crest = peak / (rms + 1e-9)
-    mix = max(0.0, 1.0 - abs(crest - 10.0) / 10.0)  # crest ~10 preferred
-    spec = torch.fft.rfft(wav, dim=-1)
-    freqs = torch.fft.rfftfreq(wav.shape[-1], 1.0 / sr)
-    edges = [0, 200, 400, 800, 1600, 3200, 6400, 12800, sr / 2]
-    bands = []
-    for lo, hi in zip(edges[:-1], edges[1:]):
-        mask = (freqs >= lo) & (freqs < hi)
-        if mask.any():
-            bands.append(spec[..., mask].abs().pow(2).mean())
-    balance = torch.stack(bands)
-    spectral = 1.0 - balance.std().item() / (balance.mean().item() + 1e-9)
-    tempo_score = 1.0  # placeholder
-    key_score = 1.0    # placeholder
-    prompt_score = 1.0 # placeholder
-    total = 0.3 * tempo_score + 0.2 * key_score + 0.2 * mix + 0.15 * spectral + 0.15 * prompt_score
-    return float(total)
-
-
-MAX_SECTIONS = 8
-STYLE_SECTIONS = {"Intro", "Bed", "Break", "Outro"}
-
-
-def add_section(n):
-    n = int(n) + 1
-    n = min(MAX_SECTIONS, n)
-    updates = [gr.update(visible=i < n) for i in range(MAX_SECTIONS)]
-    return [n] + updates
-
-
-def remove_section(n):
-    """Hide the last visible section row."""
-    n = int(n) - 1
-    n = max(1, n)
-    updates = [gr.update(visible=i < n) for i in range(MAX_SECTIONS)]
-    return [n] + updates
-
-
-def add_queue_item(queue, item):
-    """Append ``item`` to an in-memory queue list."""
-    queue = list(queue or [])
-    if item:
-        queue.append(item)
-    return queue, gr.update(choices=queue, value=None), ""
-
-
-def delete_queue_item(queue, selected):
-    """Remove ``selected`` item from the queue list."""
-    queue = list(queue or [])
-    if selected in queue:
-        queue.remove(selected)
-    return queue, gr.update(choices=queue, value=None)
-
-
-def compose_sections(
-    sections: list[dict],
-    init_audio,
-    bpm: float = 120.0,
-    xf_beats: float = 1.0,
-    decoder: str = "Default",
-    out_trim_db: float = -3.0,
-    candidates: int = 2,
-): 
-    """Compose sequential sections with model chaining."""
-    if not sections:
-        raise gr.Error("No sections provided.")
-    # Start with all heavy models on CPU to free up GPU memory.
-    _offload_style()
-    _offload_musicgen(MEDIUM_MODEL)
-    _offload_musicgen(LARGE_MODEL)
-
-    sr = TARGET_SR
-    xf_sec = float(xf_beats) * 60.0 / max(1.0, float(bpm))
-    xf_sec = max(0.8, min(1.2, xf_sec))
-    assembled = None
-    if init_audio is not None:
-        try:
-            sr_in, data = init_audio
-            wav = torch.tensor(data).float().T
-            wav = convert_audio(wav, sr_in, sr, TARGET_AC)
-            assembled = wav
-        except Exception:
-            pass
-    active = None
-    for sec in sections:
-        if sec["type"] in STYLE_SECTIONS:
-            style_load_model()
-            if decoder == "MultiBand_Diffusion":
-                style_load_diffusion()
-            model = STYLE_MODEL
-            device = STYLE_DEVICE
-            key = "style"
-        else:
-            medium_load_model()
-            model = MEDIUM_MODEL
-            device = MEDIUM_DEVICE
-            key = "medium"
-
-        if key != active:
-            if active == "style":
-                _offload_style()
-            elif active == "medium":
-                _offload_musicgen(MEDIUM_MODEL)
-            _move_musicgen(model, device)
-            if key == "style" and decoder == "MultiBand_Diffusion" and STYLE_MBD is not None:
-                _move_to_device(STYLE_MBD, DIFFUSION_DEVICE)
-                STYLE_MBD.device = DIFFUSION_DEVICE
-            torch.cuda.set_device(device)
-            active = key
-        else:
-            torch.cuda.set_device(device)
-
-        model.set_generation_params(duration=int(sec["length"]))
-        best_wav = None
-        best_score = -1e9
-        for _ in range(int(candidates)):
-            out = model.generate([sec["prompt"]], return_tokens=(decoder == "MultiBand_Diffusion"))
-            if decoder == "MultiBand_Diffusion" and STYLE_MBD is not None:
-                tokens = out[1] if isinstance(out, (tuple, list)) and len(out) > 1 else out[0]
-                tokens = tokens.to(STYLE_MBD.device)
-                torch.cuda.set_device(STYLE_MBD.device)
-                wav = STYLE_MBD.tokens_to_wav(tokens)[0]
-            else:
-                wav = out[0]
-            wav = wav.detach().cpu().float()
-            score = _score_candidate(wav, sr, bpm)
-            if score > best_score:
-                best_score = score
-                best_wav = wav
-        if best_wav is None:
-            raise gr.Error("Section generation failed.")
-        best_wav = _time_stretch_to_grid(best_wav, sec["length"], sr, bpm)
-        assembled = best_wav if assembled is None else _crossfade_concat(assembled, best_wav, sr, xf_sec=xf_sec)
-        torch.cuda.empty_cache()
-
-    if active == "style":
-        _offload_style()
-    elif active == "medium":
-        _offload_musicgen(MEDIUM_MODEL)
-
-    return _write_wav(assembled, sr, stem="sections", trim_db=float(out_trim_db))
-
-
-def compose_sections_ui(init_audio, count, *vals):
-    bpm = vals[-4]
-    xf_beats = vals[-3]
-    decoder = vals[-2]
-    out_trim_db = vals[-1]
-    vals = vals[:-4]
-    sections = []
-    count = int(count)
-    for i in range(count):
-        typ = vals[3 * i]
-        prompt = vals[3 * i + 1]
-        length = vals[3 * i + 2]
-        if prompt and length:
-            sections.append({"type": typ, "prompt": prompt, "length": float(length)})
-    return compose_sections(sections, init_audio, bpm, xf_beats, decoder, out_trim_db)
-
-# ============================================================================
-# STYLE TAB (MusicGen-Style) [UNCHANGED intent; better writer]
-# ============================================================================
-def style_load_model():
-    global STYLE_MODEL
-    if STYLE_MODEL is None:
-        print("[Style] Loading facebook/musicgen-style")
-        STYLE_MODEL = MusicGen.get_pretrained("facebook/musicgen-style")
-        _move_musicgen(STYLE_MODEL, torch.device("cpu"))
-    
-def style_load_diffusion():
-    global STYLE_MBD
-    if STYLE_MBD is None:
-        print("[Style] Loading MultiBandDiffusion...")
-        STYLE_MBD = MultiBandDiffusion.get_mbd_musicgen()
-        # ``MultiBandDiffusion`` isn't a regular ``nn.Module`` so a naive
-        # ``.to(device)`` call can leave internal tensors (e.g. quantizer
-        # codebooks) on their original device.  Use the recursive helper to
-        # ensure *everything* lives on ``STYLE_DEVICE``.
-        _move_to_device(STYLE_MBD, torch.device("cpu"))
-        STYLE_MBD.device = torch.device("cpu")
-
-
-def _offload_style():
-    _offload_musicgen(STYLE_MODEL)
-    if STYLE_MBD is not None:
-        _move_to_device(STYLE_MBD, torch.device("cpu"))
-        STYLE_MBD.device = torch.device("cpu")
-
-
-def medium_load_model():
-    """Lazy-load facebook/musicgen-medium on MEDIUM_DEVICE."""
-    global MEDIUM_MODEL
-    if MEDIUM_MODEL is None:
-        print("[Medium] Loading facebook/musicgen-medium")
-        MEDIUM_MODEL = MusicGen.get_pretrained("facebook/musicgen-medium")
-        _move_musicgen(MEDIUM_MODEL, torch.device("cpu"))
-    return MEDIUM_MODEL
-
-
-def large_load_model():
-    """Lazy-load facebook/musicgen-large on LARGE_DEVICE."""
-    global LARGE_MODEL
-    if LARGE_MODEL is None:
-        print("[Large] Loading facebook/musicgen-large")
-        LARGE_MODEL = MusicGen.get_pretrained("facebook/musicgen-large")
-        _move_musicgen(LARGE_MODEL, torch.device("cpu"))
-    return LARGE_MODEL
-
-
-def style_predict(text, melody, duration=10, topk=200, topp=50.0, temperature=1.0,
-                  cfg_coef=3.0, double_cfg="Yes", cfg_coef_beta=5.0,
-                  eval_q=3, excerpt_length=3.0, decoder="Default",
-                  out_trim_db=-3.0):
-    """Generate with MusicGen-Style, optional melody excerpt."""
-    style_load_model()
-    _move_musicgen(STYLE_MODEL, STYLE_DEVICE)
-    STYLE_MODEL.set_generation_params(duration=int(duration),
-                                      top_k=int(topk), top_p=float(topp),
-                                      temperature=float(temperature),
-                                      cfg_coef=float(cfg_coef),
-                                      cfg_coef_beta=float(cfg_coef_beta) if double_cfg == "Yes" else None)
-    STYLE_MODEL.set_style_conditioner_params(eval_q=int(eval_q),
-                                             excerpt_length=float(excerpt_length))
-
-    # Diffusion toggle
-    global STYLE_USE_DIFFUSION
-    if decoder == "MultiBand_Diffusion":
-        STYLE_USE_DIFFUSION = True
-        style_load_diffusion()
-        if STYLE_MBD is not None:
-            _move_to_device(STYLE_MBD, DIFFUSION_DEVICE)
-            STYLE_MBD.device = DIFFUSION_DEVICE
-    else:
-        STYLE_USE_DIFFUSION = False
-
-    melody_tensor = None
-    if melody:
-        sr, arr = melody
-        mel = torch.from_numpy(arr).float().t().to(STYLE_DEVICE)
-        mel = _ensure_2d(mel)
-        mel = convert_audio(mel, sr, TARGET_SR, TARGET_AC).to(STYLE_DEVICE)
-        melody_tensor = [mel]
-
-    if melody_tensor:
-        outputs = STYLE_MODEL.generate_with_chroma(
-            descriptions=[text or "style generation"],
-            melody_wavs=melody_tensor,
-            melody_sample_rate=TARGET_SR,
-            return_tokens=STYLE_USE_DIFFUSION
-        )
-    else:
-        outputs = STYLE_MODEL.generate([text or "style generation"],
-                                       return_tokens=STYLE_USE_DIFFUSION)
-
-    if STYLE_USE_DIFFUSION:
-        tokens = outputs[1]
-        if tokens.device != STYLE_MBD.device:
-            tokens = tokens.to(STYLE_MBD.device)
-        torch.cuda.set_device(STYLE_MBD.device)
-        wavs = STYLE_MBD.tokens_to_wav(tokens)
-        wav = wavs.detach().cpu().float()[0]  # (C,T)
-        sr_out = TARGET_SR
-    else:
-        wav = outputs[0].detach().cpu().float()[0]
-        sr_out = STYLE_MODEL.sample_rate
-
-    return _write_wav(wav, sr_out, stem="style", trim_db=float(out_trim_db))
-
-# ============================================================================
-# AUDIOGEN CONTINUATION TAB [ALTERED]
-# ============================================================================
-def audiogen_load_model(name: str = "facebook/audiogen-medium"):
-    global AUDIOGEN_MODEL
-    if AUDIOGEN_MODEL is None:
-        print(f"[AudioGen] Loading {name} on {AUDIOGEN_DEVICE} ...")
-        AUDIOGEN_MODEL = AudioGen.get_pretrained(name)
-        AUDIOGEN_MODEL.device = AUDIOGEN_DEVICE
-    return AUDIOGEN_MODEL
-
-def audiogen_continuation(
-    audio_input,
-    text_prompt: str = "",
-    lookback_sec: float = 6.0,
-    duration: int = 12,
-    topk: int = 200,
-    topp: float = 50.0,
-    temperature: float = 1.0,
-    cfg_coef: float = 3.0,
-    crossfade_sec: float = 1.25,   # slightly shorter to avoid hot sums
-    out_trim_db: float = -3.0,
-):
-    """Emulate continuation by generating fresh audio and crossfading onto the input tail."""
-    if audio_input is None:
-        raise gr.Error("Please provide an input audio clip.")
-
-    prompt = text_prompt or "Continuation"
-    lookback_sec = float(max(0.5, min(30.0, lookback_sec)))
-
-    # 1) Prepare tail @32k mono on UTILITY_DEVICE (cuda:3 if available)
-    tail = _prep_to_32k(audio_input, take_last_seconds=lookback_sec, device=UTILITY_DEVICE).cpu()  # (1,T)
-
-    # 2) Load and configure AudioGen (cuda:0 per your layout)
-    model = audiogen_load_model("facebook/audiogen-medium")
-    model.set_generation_params(
-        duration=int(duration),
-        top_k=int(topk),
-        top_p=float(topp),
-        temperature=float(temperature),
-        cfg_coef=float(cfg_coef),
-    )
-
-    # 3) Emulate continuation with crossfade
-    print("[AudioGen] Generating new segment for crossfade continuation.")
-    gen_out = model.generate([prompt])             # -> Tensor[B,C,T] or similar
-    gen_batch = _extract_audio_batch(gen_out)
-    gen = gen_batch.detach().cpu().float()[0]      # (C,T)
-
-    if _rms(gen) < 1e-6:
-        raise gr.Error("Generated segment is near-silent. Try a richer prompt or higher temperature/top_k.")
-
-    tail_cpu = tail.detach().cpu().float()
-    gen_cpu  = gen.detach().cpu().float()
-
-    xf = float(max(0.25, min(crossfade_sec, lookback_sec * 0.5, 3.0)))
-    glued = _crossfade_concat(tail_cpu, gen_cpu, sr=TARGET_SR, xf_sec=xf)  # (C, T)
-
-    return _write_wav(glued, TARGET_SR, stem="audiogen_emul", trim_db=float(out_trim_db))
-
-# ============================================================================
-# STEMS (DEMUCS) TAB [UNCHANGED intent]
-# ============================================================================
-def separate_stems(audio_input):
-    if not DEMUCS_AVAILABLE:
-        raise gr.Error("Demucs not installed. `pip install demucs`")
-    try:
-        sr, wav_np = audio_input
-    except Exception:
-        raise gr.Error("Please provide an audio clip.")
-    in_path = TMP_DIR / f"sep_{uuid.uuid4().hex}.wav"
-    audio_write(str(in_path), torch.from_numpy(wav_np).float().t(), sr, add_suffix=False)
-
-    out_dir = TMP_DIR / "separated"
-    out_dir.mkdir(parents=True, exist_ok=True)
-
-    # Prefer running on UTILITY_DEVICE cuda:3 when available
-    if UTILITY_DEVICE.type == "cuda":
-        demucs_args = ["-n", "htdemucs", "-d", "cuda", "-o", str(out_dir), str(in_path)]
-    else:
-        demucs_args = ["-n", "htdemucs", "-d", "cpu", "-o", str(out_dir), str(in_path)]
-
-    demucs.separate.main(demucs_args)
-    stem_dir = out_dir / "htdemucs" / in_path.stem
-    return (
-        str(stem_dir / "drums.wav"),
-        str(stem_dir / "vocals.wav"),
-        str(stem_dir / "bass.wav"),
-        str(stem_dir / "other.wav"),
-    )
-
-def _matchering_match(target: str, reference: str, output: str) -> None:
-    """Call Matchering's matching via API fallbacks or CLI.
-
-    Some Matchering releases expose a simple ``match`` helper while
-    others only bundle the lower level ``process`` API or a CLI script.
-    This wrapper tries the high level helper first, then the low level
-    API, and finally falls back to invoking a CLI entry point if one is
-    available.
-    """
-    if mg is not None:
-        # Some Matchering releases expose a high level ``match`` helper. If
-        # available, use it directly.
-        if hasattr(mg, "match"):
-            mg.match(target=target, reference=reference, output=output)
-            return
-
-        # Some versions ship without a convenient ``match`` wrapper or CLI
-        # entry point but still expose the lower level ``process`` API and the
-        # ``Result`` container.  Emulate the CLI by calling ``process``
-        # directly so we don't require an external executable.
-        if hasattr(mg, "process") and hasattr(mg, "Result"):
-            res = mg.Result(output, "PCM_16")
-            mg.process(target=target, reference=reference, results=[res])
-            return
-
-    # Fall back to a CLI invocation.  Different Matchering versions expose
-    # different entry points, so try a couple of common variants before giving
-    # up.
-    cmd_candidates = [
-        [sys.executable, "-m", "matchering.cli", target, reference, output],
-        [sys.executable, "-m", "matchering", target, reference, output],
-    ]
-    exe = shutil.which("matchering")
-    if exe:
-        cmd_candidates.append([exe, target, reference, output])
-
-    for cmd in cmd_candidates:
-        try:
-            sp.run(cmd, check=True)
-            return
-        except (FileNotFoundError, sp.CalledProcessError):
-            continue
-    raise gr.Error("Matchering CLI invocation failed; ensure it is installed")
-
-
-def _apply_stereo_space(in_path: Path, out_path: Path, sr: int, width: float = 1.5, pan: float = 0.0) -> None:
-    """Use ffmpeg to widen stereo image and apply gentle panning.
-
-    ``stereotools`` uses ``slev`` to control stereo width; earlier versions of
-    this script tried to pass a non-existent ``width`` option which caused
-    ffmpeg to fail. Mapping ``width`` to ``slev`` keeps the caller API stable
-    while using the correct ffmpeg parameter.
-
-    Some ffmpeg builds may lack support for ``slev`` altogether. If the
-    ``stereotools`` invocation fails we fall back to the simpler
-    ``stereowiden`` filter as a best-effort approximation.
-    """
-    width_s = 1.0 + (width - 1.0) / 10.0
-    pan_s = pan / 10.0
-    cmd = [
-        "ffmpeg",
-        "-y",
-        "-i",
-        str(in_path),
-        "-af",
-        f"stereotools=slev={width_s:.6f}:balance_out={pan_s:.6f}",
-        "-ar",
-        str(sr),
-        str(out_path),
-    ]
-    try:
-        sp.run(cmd, check=True)
-    except sp.CalledProcessError:
-        crossfeed = max(0.0, width_s - 1.0)
-        fallback = [
-            "ffmpeg",
-            "-y",
-            "-i",
-            str(in_path),
-            "-af",
-            f"stereowiden=delay=20:feedback=0.3:crossfeed={crossfeed:.6f}:drymix=0.8",
-            "-ar",
-            str(sr),
-            str(out_path),
-        ]
-        sp.run(fallback, check=True)
-
-
-def _apply_bass_boost(in_path: Path, out_path: Path, sr: int, gain_db: float) -> None:
-    """Apply a simple low shelf boost using ffmpeg's bass filter."""
-    if abs(gain_db) < 1e-6:
-        shutil.copyfile(in_path, out_path)
-        return
-    cmd = [
-        "ffmpeg",
-        "-y",
-        "-i",
-        str(in_path),
-        "-af",
-        f"bass=g={gain_db}",
-        "-ar",
-        str(sr),
-        str(out_path),
-    ]
-    sp.run(cmd, check=True)
-
-
-# Bands that can be attenuated/boosted via the frequency cut UI. Each tuple is
-# (label, low_hz, high_hz, description).
-FREQ_BANDS = [
-    (
-        "Infrasound",
-        1,
-        20,
-        "Anxiety, nausea, chest pressure, hallucinations; vibrates organs/eyeballs",
-    ),
-    (
-        "Eyeball resonance",
-        16,
-        18,
-        "Visual disturbance, discomfort; matches eyeball natural frequency",
-    ),
-    (
-        "Sub-rumble conflict",
-        30,
-        80,
-        "Muddy, boomy, disorienting; overlaps room modes and sub-harmonics",
-    ),
-    (
-        "Beating tones",
-        0,
-        10,
-        "Pulsing, wobble, unsteady feeling; interference between close frequencies",
-    ),
-    (
-        "Roughness region",
-        15,
-        30,
-        "Metallic, buzzy, stressful; fast beating equals tension",
-    ),
-    (
-        "Dissonant intervals",
-        600,
-        800,
-        "Tension, unresolved, horror vibes; unstable harmonic ratios",
-    ),
-    (
-        "Midrange overload",
-        250,
-        800,
-        "Muddiness, fatigue, crowding; conflicts with human vocal range",
-    ),
-    (
-        "Harsh upper mids",
-        2500,
-        4500,
-        "Shrillness, ear pain, baby-cry level alert; peak auditory sensitivity",
-    ),
-    (
-        "Digital aliasing artifacts",
-        10000,
-        20000,
-        "Grainy, robotic, unnatural; math artifacts from poor sampling",
-    ),
-]
-
-
-def _apply_bass_narrow(in_path: Path, out_path: Path, sr: int, width: float) -> None:
-    """Reduce stereo width of low frequencies via ffmpeg."""
-    if width >= 0.999:
-        shutil.copyfile(in_path, out_path)
-        return
-    w = max(0.0, min(1.0, width))
-<<<<<<< HEAD
-    mono_mix = 0.5 * (1.0 - w)
-    pan_expr = (
-        f"c0=c0*{w:.6f}+{mono_mix:.6f}*(c0+c1)|"
-        f"c1=c1*{w:.6f}+{mono_mix:.6f}*(c0+c1)"
-=======
-    pan_expr = (
-        f"c0=c0*{w}+0.5*(1-{w})*(c0+c1)|"
-        f"c1=c1*{w}+0.5*(1-{w})*(c0+c1)"
->>>>>>> 1d562c22
-    )
-    filter_expr = (
-        f"asplit=2[low][high];"
-        f"[low]lowpass=f=150,pan=stereo|{pan_expr}[l];"
-        f"[high]highpass=f=150[h];"
-        f"[l][h]amix=inputs=2:dropout_transition=0"
-    )
-    cmd = [
-        "ffmpeg",
-        "-y",
-        "-i",
-        str(in_path),
-        "-af",
-        filter_expr,
-        "-ar",
-        str(sr),
-        str(out_path),
-    ]
-    sp.run(cmd, check=True)
-
-
-def _apply_frequency_cuts(
-    in_path: Path, out_path: Path, sr: int, gains: list[float]
-) -> None:
-    """Apply per-band gain adjustments using ffmpeg's equalizer filter."""
-    filters = []
-    for gain_db, (label, low, high, _desc) in zip(gains, FREQ_BANDS):
-        if abs(gain_db) < 1e-6:
-            continue
-        center = (low + high) / 2.0
-        width = max(high - low, 1)
-        filters.append(f"equalizer=f={center}:t=h:w={width}:g={gain_db}")
-    if not filters:
-        shutil.copyfile(in_path, out_path)
-        return
-    cmd = [
-        "ffmpeg",
-        "-y",
-        "-i",
-        str(in_path),
-        "-af",
-        ",".join(filters),
-        "-ar",
-        str(sr),
-        str(out_path),
-    ]
-    sp.run(cmd, check=True)
-
-
-def _master_simple(
-    audio_input,
-    reference_audio: str | None = None,
-    out_trim_db: float = -1.0,
-    width: float = 1.5,
-    pan: float = 0.0,
-    bass_boost_db: float = 0.0,
-    bass_width: float = 0.0,
-    freq_gains: list[float] | None = None,
-):
-    if not MATCHERING_AVAILABLE:
-        raise gr.Error("Matchering not installed. `pip install matchering`")
-    try:
-        sr, wav_np = audio_input
-    except Exception:
-        raise gr.Error("Please provide an audio clip.")
-    in_path = TMP_DIR / f"master_in_{uuid.uuid4().hex}.wav"
-    audio_write(str(in_path), torch.from_numpy(wav_np).float().t(), sr, add_suffix=False)
-    if reference_audio:
-        ref = Path(reference_audio)
-    else:
-        ref = Path("/references/reference.wav")
-    if not ref.exists():
-        raise gr.Error(f"Reference file missing: {ref}")
-    matched_path = TMP_DIR / f"mastered_simple_{uuid.uuid4().hex}.wav"
-    _matchering_match(target=str(in_path), reference=str(ref), output=str(matched_path))
-    bass_path = TMP_DIR / f"mastered_simple_bass_{uuid.uuid4().hex}.wav"
-    _apply_bass_boost(matched_path, bass_path, sr, bass_boost_db)
-    widened_path = TMP_DIR / f"mastered_simple_wide_{uuid.uuid4().hex}.wav"
-    _apply_stereo_space(bass_path, widened_path, sr, width=width, pan=pan)
-    narrowed_path = TMP_DIR / f"mastered_simple_narrow_{uuid.uuid4().hex}.wav"
-    _apply_bass_narrow(widened_path, narrowed_path, sr, bass_width)
-    final_path = TMP_DIR / f"mastered_simple_final_{uuid.uuid4().hex}.wav"
-    _apply_frequency_cuts(
-        narrowed_path,
-        final_path,
-        sr,
-        freq_gains or [0.0] * len(FREQ_BANDS),
-    )
-    return str(final_path)
-
-
-def audiosr_load_model():
-    """Load and cache the AudioSR model on the dedicated AudioSR device."""
-    global AUDIOSR_MODEL
-    if AUDIOSR_MODEL is None:
-        if not AUDIOSR_AVAILABLE:
-            raise gr.Error("AudioSR not installed. Add the 'versatile_audio_super_resolution' directory.")
-        AUDIOSR_MODEL = audiosr_build_model(device=str(AUDIOSR_DEVICE))
-    return AUDIOSR_MODEL
-
-
-def _audiosr_process(audio_input):
-    """Upscale audio using AudioSR to 48kHz."""
-    if not AUDIOSR_AVAILABLE:
-        raise gr.Error("AudioSR not installed. Add the 'versatile_audio_super_resolution' directory.")
-    try:
-        sr, wav_np = audio_input
-    except Exception:
-        raise gr.Error("Please provide an audio clip.")
-    in_path = TMP_DIR / f"audiosr_in_{uuid.uuid4().hex}.wav"
-    audio_write(str(in_path), torch.from_numpy(wav_np).float().t(), sr, add_suffix=False)
-    model = audiosr_load_model()
-    out = audiosr_super_resolution(model, str(in_path))
-    if isinstance(out, torch.Tensor):
-        out = out.detach().cpu().numpy()
-    out_arr = out[0]
-    if out_arr.ndim == 1:
-        out_arr = out_arr[None, :]
-    out_path = TMP_DIR / f"audiosr_out_{uuid.uuid4().hex}.wav"
-    audio_write(str(out_path), torch.from_numpy(out_arr).float(), 48000, add_suffix=False)
-    return str(out_path)
-
-
-def master_track(
-    audio_input,
-    reference_audio: str | None,
-    out_trim_db: float = -1.0,
-    width: float = 1.5,
-    pan: float = 0.0,
-    bass_boost_db: float = 0.0,
-    bass_width: float = 0.0,
-    infrasound_db: float = 0.0,
-    eyeball_db: float = 0.0,
-    sub_rumble_db: float = 0.0,
-    beating_db: float = 0.0,
-    roughness_db: float = 0.0,
-    dissonant_db: float = 0.0,
-    midrange_db: float = 0.0,
-    harsh_db: float = 0.0,
-    alias_db: float = 0.0,
-    method: str = "Matchering",
-):
-    if method == "AudioSR":
-        return _audiosr_process(audio_input)
-    gains = [
-        infrasound_db,
-        eyeball_db,
-        sub_rumble_db,
-        beating_db,
-        roughness_db,
-        dissonant_db,
-        midrange_db,
-        harsh_db,
-        alias_db,
-    ]
-    return _master_simple(
-        audio_input,
-        reference_audio,
-        out_trim_db,
-        width,
-        pan,
-        bass_boost_db,
-        bass_width,
-        gains,
-    )
-
-# ============================================================================
-# UI (tabs, all Enqueue) [ALTERED]
-# ============================================================================
-def ui_full(launch_kwargs):
-    with gr.Blocks() as demo:
-        gr.Markdown("# 🎛️ Music Suite — Style • AudioGen Continuation • Stems  \n*Enqueue buttons; global queue enabled*")
-        queue_items = gr.State([])
-
-        # ----- QUEUE MANAGER -----
-        with gr.Tab("Queue"):
-            queue_display = gr.Dropdown(label="Queued Items", choices=[], interactive=True)
-            with gr.Row():
-                new_item = gr.Textbox(label="New Item")
-                btn_add_q = gr.Button("Add")
-                btn_del_q = gr.Button("Delete Selected")
-            btn_add_q.click(
-                add_queue_item,
-                inputs=[queue_items, new_item],
-                outputs=[queue_items, queue_display, new_item],
-                queue=False,
-            )
-            btn_del_q.click(
-                delete_queue_item,
-                inputs=[queue_items, queue_display],
-                outputs=[queue_items, queue_display],
-                queue=False,
-            )
-
-        # ----- STYLE -----
-        with gr.Tab("Style (MusicGen-Style, GPU2)"):
-            with gr.Row():
-                text = gr.Textbox(label="Text Prompt", placeholder="e.g., glossy synthwave with gated drums")
-                melody = gr.Audio(label="Style Excerpt (optional)", type="numpy")
-            with gr.Row():
-                dur = gr.Slider(1, 60, value=10, step=1, label="Duration (s)")
-                eval_q = gr.Slider(1, 6, value=3, step=1, label="Style RVQ")
-                excerpt = gr.Slider(0.5, 4.5, value=3.0, step=0.5, label="Excerpt length (s)")
-            with gr.Row():
-                topk = gr.Number(label="Top-k", value=200)
-                topp = gr.Number(label="Top-p", value=50.0)
-                temp = gr.Number(label="Temperature", value=1.0)
-                cfg = gr.Number(label="CFG α", value=3.0)
-                double_cfg = gr.Radio(["Yes", "No"], value="Yes", label="Double CFG")
-                cfg_beta = gr.Number(label="CFG β (double)", value=5.0)
-            out_trim_style = gr.Slider(-24.0, 0.0, value=-3.0, step=0.5, label="Output Trim (dB)")
-            decoder = gr.Radio(["Default", "MultiBand_Diffusion"], value="Default", label="Decoder")
-
-            out_style = gr.Audio(label="Output", type="filepath")
-            btn_style = gr.Button("Enqueue", variant="primary")
-            btn_style.click(
-                style_predict,
-                inputs=[text, melody, dur, topk, topp, temp, cfg, double_cfg, cfg_beta, eval_q, excerpt, decoder, out_trim_style],
-                outputs=out_style,
-                queue=True,
-            )
-
-        # ----- SECTION COMPOSER -----
-        with gr.Tab("Section Composer"):
-            init_audio = gr.Audio(label="Initial Audio (optional)", type="numpy")
-            section_count = gr.State(1)
-            section_rows = []
-            section_inputs = []
-            for i in range(MAX_SECTIONS):
-                with gr.Row(visible=(i == 0)) as row:
-                    sec_type = gr.Dropdown(
-                        ["Intro", "Build", "Break", "Drop", "Bridge", "Bed", "Outro"],
-                        value="Intro",
-                        label=f"Section {i+1}",
-                    )
-                    sec_prompt = gr.Textbox(label="Prompt")
-                    sec_length = gr.Number(label="Length (s)", value=8)
-                section_rows.append(row)
-                section_inputs.extend([sec_type, sec_prompt, sec_length])
-            with gr.Row():
-                btn_add = gr.Button("Add Section")
-                btn_del = gr.Button("Delete Section")
-            btn_add.click(add_section, inputs=section_count, outputs=[section_count] + section_rows, queue=False)
-            btn_del.click(remove_section, inputs=section_count, outputs=[section_count] + section_rows, queue=False)
-            with gr.Row():
-                bpm = gr.Slider(40, 240, value=120, step=1, label="Tempo (BPM)")
-                xf_beats = gr.Slider(0.0, 8.0, value=1.0, step=0.25, label="Crossfade (beats)")
-            decoder = gr.Radio(["Default", "MultiBand_Diffusion"], value="Default", label="Decoder")
-            out_trim_sections = gr.Slider(-24.0, 0.0, value=-3.0, step=0.5, label="Output Trim (dB)")
-            out_sections = gr.Audio(label="Output", type="filepath")
-            btn_sections = gr.Button("Enqueue", variant="primary")
-            btn_sections.click(
-                compose_sections_ui,
-                inputs=[init_audio, section_count] + section_inputs + [bpm, xf_beats, decoder, out_trim_sections],
-                outputs=out_sections,
-                queue=True,
-            )
-
-        # ----- AUDIOGEN CONTINUATION -----
-        with gr.Tab("AudioGen Continuation (GPU0)"):
-            audio_in = gr.Audio(label="Input Clip", type="numpy")
-            with gr.Row():
-                prompt = gr.Textbox(label="Prompt (optional)", placeholder="e.g., keep the groove, add arps")
-            with gr.Row():
-                lookback = gr.Slider(0.5, 30.0, value=6.0, step=0.5, label="Lookback (s)")
-                cont_len = gr.Slider(1, 60, value=12, step=1, label="Continuation Length (s)")
-                ag_topk = gr.Number(label="Top-k", value=200)
-                ag_topp = gr.Number(label="Top-p", value=50.0)
-                ag_temp = gr.Number(label="Temperature", value=1.0)
-                ag_cfg = gr.Number(label="CFG α", value=3.0)
-            out_trim_ag = gr.Slider(-24.0, 0.0, value=-3.0, step=0.5, label="Output Trim (dB)")
-
-            out_ag = gr.Audio(label="Output", type="filepath")
-            btn_ag = gr.Button("Enqueue", variant="primary")
-            btn_ag.click(
-                audiogen_continuation,
-                inputs=[audio_in, prompt, lookback, cont_len, ag_topk, ag_topp, ag_temp, ag_cfg, out_trim_ag],
-                outputs=out_ag,
-                queue=True,
-            )
-
-        # ----- STEMS -----
-        with gr.Tab("Stems (Demucs on GPU3 when available)"):
-            if DEMUCS_AVAILABLE:
-                audio_in2 = gr.Audio(label="Input Track", type="numpy")
-                drums = gr.Audio(label="Drums", type="filepath")
-                vocals = gr.Audio(label="Vocals", type="filepath")
-                bass = gr.Audio(label="Bass", type="filepath")
-                other = gr.Audio(label="Other", type="filepath")
-                btn_sep = gr.Button("Enqueue", variant="primary")
-                btn_sep.click(separate_stems, inputs=audio_in2, outputs=[drums, vocals, bass, other], queue=True)
-            else:
-                gr.Markdown("⚠️ Demucs not installed. `pip install demucs` to enable stems.")
-
-        # ----- MASTERING -----
-        with gr.Tab("Mastering"):
-            audio_in3 = gr.Audio(label="Input Track", type="numpy")
-            ref_master = gr.Audio(label="Reference Track", type="filepath")
-            out_trim_master = gr.Slider(-24.0, 0.0, value=-1.0, step=0.5, label="Output Trim (dB)")
-            width_master = gr.Slider(0.5, 3.0, value=1.5, step=0.1, label="Stereo Width")
-            pan_master = gr.Slider(-1.0, 1.0, value=0.0, step=0.1, label="Stereo Pan")
-            bass_master = gr.Slider(0.0, 12.0, value=0.0, step=0.5, label="Bass Boost (dB)")
-            bass_width = gr.Slider(0.0, 1.0, value=0.0, step=0.1, label="Bass Width", info="0=mono")
-            freq_sliders = []
-            with gr.Accordion("Frequency Cuts", open=False):
-                for label, low, high, desc in FREQ_BANDS:
-                    rng = f"{low}-{high} Hz" if low != high else f"{low} Hz"
-                    freq_sliders.append(
-                        gr.Slider(
-                            -12.0,
-                            12.0,
-                            value=0.0,
-                            step=0.5,
-                            label=f"{label} ({rng})",
-                            info=desc,
-                        )
-                    )
-            master_method = gr.Radio(["Matchering", "AudioSR"], value="Matchering", label="Method")
-            out_master = gr.Audio(label="Output", type="filepath")
-            btn_master = gr.Button("Enqueue", variant="primary")
-            btn_master.click(
-                master_track,
-                inputs=[
-                    audio_in3,
-                    ref_master,
-                    out_trim_master,
-                    width_master,
-                    pan_master,
-                    bass_master,
-                    bass_width,
-                    *freq_sliders,
-                    master_method,
-                ],
-                outputs=out_master,
-                queue=True,
-            )
-
-        # Global queue
-        demo.queue(concurrency_count=1, max_size=32).launch(**launch_kwargs)
-
-# ---------- Main [UNCHANGED] ----------
-if __name__ == "__main__":
-    parser = argparse.ArgumentParser()
-    parser.add_argument("--listen", type=str, default="0.0.0.0")
-    parser.add_argument("--port", type=int, default=7860)
-    args = parser.parse_args()
-
-    warnings.filterwarnings("ignore", category=UserWarning)
-    logging.basicConfig(level=logging.INFO)
-    ui_full({"server_name": args.listen, "server_port": args.port})
-
-
+#!/usr/bin/env python3
+# -*- coding: utf-8 -*-
+
+# ===== Headers Legend =====
+# [NEW]     brand new header I added
+# [ALTERED] adapted since your last version
+# [UNCHANGED] same intent as before
+
+import argparse
+import logging
+import math
+import os
+import warnings
+import uuid
+from pathlib import Path
+import subprocess as sp
+import sys
+import shutil
+
+import torch
+import torch.nn.functional as F
+import gradio as gr
+
+from audiocraft.data.audio_utils import convert_audio
+from audiocraft.data.audio import audio_write
+from audiocraft.models import MusicGen, MultiBandDiffusion, AudioGen
+
+# ---------- Optional deps [UNCHANGED] ----------
+try:
+    import demucs.separate
+    DEMUCS_AVAILABLE = True
+except ImportError:
+    DEMUCS_AVAILABLE = False
+
+try:
+    import matchering as mg
+    MATCHERING_AVAILABLE = True
+except ImportError:
+    mg = None  # ensure symbol exists for type checkers and wrappers
+    MATCHERING_AVAILABLE = False
+
+try:
+    sys.path.append(str(Path(__file__).resolve().parent / "versatile_audio_super_resolution"))
+    from audiosr import build_model as audiosr_build_model, super_resolution as audiosr_super_resolution
+    AUDIOSR_AVAILABLE = True
+except Exception:
+    AUDIOSR_AVAILABLE = False
+
+# ---------- Devices [ALTERED] ----------
+# High‑VRAM GPUs 0 & 1 host the heavy generation models.  Smaller GPUs 2 & 3
+# are reserved for diffusion/utility work so that section composer can always
+# offload to MultiBandDiffusion without exhausting memory.
+STYLE_DEVICE = torch.device("cuda:0")        # Style + Large on GPU0
+MEDIUM_DEVICE = (
+    torch.device("cuda:1")
+    if torch.cuda.is_available() and torch.cuda.device_count() > 1
+    else torch.device("cuda:0")
+)
+LARGE_DEVICE = STYLE_DEVICE                  # Large shares GPU0
+AUDIOGEN_DEVICE = MEDIUM_DEVICE              # AudioGen on GPU1
+DIFFUSION_DEVICE = (
+    torch.device("cuda:2")
+    if torch.cuda.is_available() and torch.cuda.device_count() > 2
+    else torch.device("cpu")
+)
+UTILITY_DEVICE = (
+    torch.device("cuda:3")
+    if torch.cuda.is_available() and torch.cuda.device_count() > 3
+    else DIFFUSION_DEVICE
+)
+AUDIOSR_DEVICE = (
+    torch.device("cuda:1")
+    if torch.cuda.is_available() and torch.cuda.device_count() > 1
+    else UTILITY_DEVICE
+)
+
+print(
+    f"[Boot] STYLE: {STYLE_DEVICE} | MEDIUM: {MEDIUM_DEVICE} | "
+    f"LARGE: {LARGE_DEVICE} | AUDIOGEN: {AUDIOGEN_DEVICE} | "
+    f"DIFFUSION(MBD): {DIFFUSION_DEVICE} | UTILITY: {UTILITY_DEVICE} | "
+    f"AUDIOSR: {AUDIOSR_DEVICE}"
+)
+
+# ---------- Constants & paths [ALTERED] ----------
+TARGET_SR = 32000
+TARGET_AC = 1
+TMP_DIR = Path("/home/archway/music/n-Track")  # writable, persistent
+TMP_DIR.mkdir(parents=True, exist_ok=True)
+
+# ---------- Caches [UNCHANGED] ----------
+STYLE_MODEL = None
+STYLE_MBD = None
+STYLE_USE_DIFFUSION = False
+AUDIOGEN_MODEL = None
+MEDIUM_MODEL = None
+LARGE_MODEL = None
+AUDIOSR_MODEL = None
+
+# ---------- FFmpeg noise control (for future waveform use) [UNCHANGED] ----------
+_old_call = sp.call
+def _call_nostderr(*args, **kwargs):
+    kwargs["stderr"] = sp.DEVNULL
+    kwargs["stdout"] = sp.DEVNULL
+    return _old_call(*args, **kwargs)
+sp.call = _call_nostderr
+
+# ---------- Utils [NEW] ----------
+def _ensure_2d(wav_t: torch.Tensor) -> torch.Tensor:
+    return wav_t[None, :] if wav_t.dim() == 1 else wav_t
+
+def _rms(x: torch.Tensor) -> float:
+    x = x.float()
+    return float(torch.sqrt(torch.clamp((x ** 2).mean(), min=1e-12)).item())
+
+
+def _move_to_device(obj, device: torch.device, _seen: set[int] | None = None):
+    """Recursively move ``obj`` and its tensors to ``device``.
+
+    ``MultiBandDiffusion`` pulls in components that are not registered as
+    ``nn.Module`` (e.g. raw ``Tensor`` codebooks inside the quantizer).  A
+    plain ``.to(device)`` therefore leaves these tensors behind which later
+    triggers *"Expected all tensors to be on the same device"* errors.  This
+    helper walks through an arbitrary Python object and attempts to relocate
+    every tensor it can find onto the requested device.
+
+    ``_seen`` keeps track of already visited objects to avoid infinite
+    recursion when objects reference themselves or share references.
+    """
+
+    if _seen is None:
+        _seen = set()
+
+    obj_id = id(obj)
+    if obj_id in _seen:
+        return obj
+    _seen.add(obj_id)
+
+    # Direct tensors: move and return early.
+    if isinstance(obj, torch.Tensor):
+        return obj.to(device)
+
+    # Modules: ``.to`` moves parameters/buffers but may leave raw tensors
+    # hanging around.  We still traverse their attributes to catch any
+    # unregistered tensors (e.g. quantizer codebooks in MultiBandDiffusion).
+    if isinstance(obj, torch.nn.Module):
+        obj.to(device)
+        for name, val in vars(obj).items():
+            if name in {"_parameters", "_buffers", "_modules"}:
+                continue
+            if isinstance(val, torch.Tensor):
+                setattr(obj, name, val.to(device))
+            else:
+                _move_to_device(val, device, _seen)
+        return obj
+
+    # Containers: recurse over their items.
+    if isinstance(obj, (list, tuple, set)):
+        for item in obj:
+            _move_to_device(item, device, _seen)
+        return obj
+    if isinstance(obj, dict):
+        for key, val in obj.items():
+            obj[key] = _move_to_device(val, device, _seen)
+        return obj
+
+    # Generic object: inspect attributes and move what we can. We only
+    # consider attributes from ``__dict__`` to skip methods/properties that
+    # might spawn new objects or recurse infinitely.
+    if hasattr(obj, "__dict__"):
+        for name, val in vars(obj).items():
+            if isinstance(val, torch.Tensor):
+                setattr(obj, name, val.to(device))
+            else:
+                _move_to_device(val, device, _seen)
+    return obj
+
+
+def _move_musicgen(model, device: torch.device):
+    """Relocate a ``MusicGen`` model and all of its tensors."""
+    if model is None:
+        return
+    _move_to_device(model, device)
+    # ``MusicGen`` exposes ``set_device`` which takes care of moving
+    # subordinate components such as the T5 text encoder.  Calling it here
+    # prevents mismatched-device errors where parts of the conditioner remain
+    # on an old GPU.
+    try:
+        model.set_device(device)
+    except AttributeError:
+        # Fallback for potential mocks or minimal stubs in tests.
+        model.device = device
+
+    # ``set_device`` on ``MusicGen`` does not always propagate the target
+    # device to nested conditioner objects or to the lazily loaded HuggingFace
+    # T5 model.  If the text conditioner is instantiated after ``set_device``
+    # runs, it would default to CUDA:0, leading to ``Expected all tensors to be
+    # on the same device`` errors during generation.  Explicitly update the
+    # condition provider and any child conditioners here and move any existing
+    # tensors they may already hold.
+    try:  # ``model`` may not have an ``lm`` attribute in lightweight tests
+        provider = model.lm.condition_provider
+    except AttributeError:
+        return
+
+    # Update provider level device attribute
+    if hasattr(provider, "device"):
+        provider.device = device
+
+    # Individual conditioners (e.g. text/T5) may have their own ``device``
+    # attribute and internal tensors that need relocation.
+    conds = getattr(provider, "conditioners", {})
+    for cond in conds.values():
+        if hasattr(cond, "device"):
+            cond.device = device
+        _move_to_device(cond, device)
+
+
+def _offload_musicgen(model):
+    """Push ``model`` back to CPU and free the current CUDA cache."""
+    _move_musicgen(model, torch.device("cpu"))
+    torch.cuda.empty_cache()
+
+def _prep_to_32k(audio_input, take_last_seconds: float | None = None, device: torch.device = UTILITY_DEVICE) -> torch.Tensor:
+    """Return mono 32k tensor on device; optionally last N seconds only."""
+    sr, wav_np = audio_input
+    wav = torch.from_numpy(wav_np).float().t()             # (C, T)
+    wav = _ensure_2d(wav)
+    wav32 = convert_audio(wav, sr, TARGET_SR, TARGET_AC)   # (1, T32k)
+    if take_last_seconds:
+        tail = int(max(0.1, float(take_last_seconds)) * TARGET_SR)
+        wav32 = wav32[..., -tail:]
+    return wav32.to(device)
+
+# ---------- Output post-processing + Robust WAV writer [NEW] ----------
+def _postprocess_out(wav_ct: torch.Tensor, peak_ceiling_db: float = -1.0, trim_db: float = -3.0) -> torch.Tensor:
+    """
+    Enforce (C,T) float CPU; apply peak ceiling and user trim for headroom.
+    """
+    wav_ct = wav_ct.detach().cpu().float()
+    if wav_ct.dim() == 1:
+        wav_ct = wav_ct.unsqueeze(0)
+    elif wav_ct.dim() != 2:
+        raise gr.Error(f"Expected (C,T) waveform, got shape {tuple(wav_ct.shape)}")
+
+    # Peak ceiling (true-peak proxy) to -1 dBTP by simple peak scale
+    peak = wav_ct.abs().max().item()
+    if peak > 0:
+        ceiling = 10.0 ** (peak_ceiling_db / 20.0)  # ~0.891 for -1 dB
+        scale = min(1.0, ceiling / peak)
+        wav_ct = wav_ct * scale
+
+    # Additional user trim (default -3 dB for safety)
+    if trim_db != 0:
+        wav_ct = wav_ct * (10.0 ** (trim_db / 20.0))
+
+    return wav_ct
+
+def _write_wav(wav_ct: torch.Tensor, sr: int, stem: str = "out", trim_db: float = -3.0, peak_db: float = -1.0) -> str:
+    """
+    Safely write a WAV:
+      - post-process to predictable level (peak ceiling + trim)
+      - write with strategy="peak" (no auto-boost) and add_suffix=False
+      - atomic rename to final
+      - verify existence and non-zero size
+    """
+    TMP_DIR.mkdir(parents=True, exist_ok=True)
+
+    wav_ct = _postprocess_out(wav_ct, peak_ceiling_db=peak_db, trim_db=trim_db)
+    final_name = f"{stem}_{uuid.uuid4().hex}.wav"
+    final_path = TMP_DIR / final_name
+    tmp_path   = TMP_DIR / f".{final_name}.tmp"
+
+    try:
+        audio_write(
+            str(tmp_path),
+            wav_ct,
+            sr,
+            strategy="peak",      # <- predictable, no loudness boost
+            add_suffix=False,     # <- prevent “.wav.wav”
+        )
+    except Exception as e:
+        raise gr.Error(f"audio_write failed: {e}")
+
+    # Verify tmp exists and is non-empty
+    if not tmp_path.exists():
+        raise gr.Error(f"Internal write error: temp file missing: {tmp_path}")
+    sz = tmp_path.stat().st_size if tmp_path.exists() else 0
+    if sz <= 0:
+        raise gr.Error(f"Internal write error: temp file size is {sz} bytes: {tmp_path}")
+
+    os.replace(tmp_path, final_path)
+
+    # Verify final exists and non-empty
+    if not final_path.exists():
+        raise gr.Error(f"Internal write error: final file missing after rename: {final_path}")
+    fsz = final_path.stat().st_size if final_path.exists() else 0
+    if fsz <= 0:
+        raise gr.Error(f"Internal write error: final file size is {fsz} bytes: {final_path}")
+
+    print(f"[I/O] Wrote WAV: {final_path} ({fsz} bytes)")
+    return str(final_path)
+
+# ---------- AudioGen helpers (compat + crossfade) [ALTERED] ----------
+def _extract_audio_batch(out):
+    # Accepts: Tensor[B,C,T] OR (Tensor, ...) OR [Tensor, ...]
+    if isinstance(out, torch.Tensor):
+        return out
+    if isinstance(out, (tuple, list)):
+        for item in out:
+            if isinstance(item, torch.Tensor):
+                return item
+    raise RuntimeError("Unexpected model output format – no Tensor found.")
+
+def _crossfade_concat(src: torch.Tensor, gen: torch.Tensor, sr: int, xf_sec: float = 1.25) -> torch.Tensor:
+    """
+    src, gen: (C,T) on CPU; returns (C, T_src + T_gen - Nxf).
+    Equal-power curves; slightly shorter default to reduce summed energy.
+    """
+    assert src.dim() == 2 and gen.dim() == 2, "Expected (C,T) tensors"
+    C1, T1 = src.shape
+    C2, T2 = gen.shape
+    assert C1 == C2, "Channel mismatch between src and gen"
+    if T1 == 0:
+        return gen
+    if T2 == 0:
+        return src
+
+    nxf = max(1, min(int(sr * float(xf_sec)), T1, T2))
+    t = torch.linspace(0.0, 1.0, nxf)
+    a = torch.cos(0.5 * math.pi * t)   # fades src 1→0
+    b = torch.sin(0.5 * math.pi * t)   # fades gen 0→1
+    a = a.view(1, -1)
+    b = b.view(1, -1)
+
+    src_keep = src[:, : T1 - nxf]
+    mixed = src[:, T1 - nxf :] * a + gen[:, : nxf] * b
+    out = torch.cat([src_keep, mixed, gen[:, nxf:]], dim=1)
+    return out.contiguous()
+
+# ---------- MusicGen scoring helpers [NEW] ----------
+
+def _time_stretch_to_grid(wav: torch.Tensor, seconds: float, sr: int, bpm: float) -> torch.Tensor:
+    """If close to a beat grid, stretch by <2% to align."""
+    beat = 60.0 / max(1.0, float(bpm))
+    target = round(float(seconds) / beat) * beat
+    cur = wav.shape[-1] / sr
+    if target <= 0:
+        return wav
+    diff = abs(cur - target) / target
+    if diff <= 0.02:
+        new_len = int(target * sr)
+        wav = F.interpolate(wav.unsqueeze(0), size=new_len, mode="linear", align_corners=False).squeeze(0)
+    return wav
+
+
+def _score_candidate(wav: torch.Tensor, sr: int, bpm: float) -> float:
+    """Lightweight heuristic scoring for auto-selection."""
+    wav = wav.detach().cpu()
+    rms = _rms(wav)
+    peak = wav.abs().max().item()
+    crest = peak / (rms + 1e-9)
+    mix = max(0.0, 1.0 - abs(crest - 10.0) / 10.0)  # crest ~10 preferred
+    spec = torch.fft.rfft(wav, dim=-1)
+    freqs = torch.fft.rfftfreq(wav.shape[-1], 1.0 / sr)
+    edges = [0, 200, 400, 800, 1600, 3200, 6400, 12800, sr / 2]
+    bands = []
+    for lo, hi in zip(edges[:-1], edges[1:]):
+        mask = (freqs >= lo) & (freqs < hi)
+        if mask.any():
+            bands.append(spec[..., mask].abs().pow(2).mean())
+    balance = torch.stack(bands)
+    spectral = 1.0 - balance.std().item() / (balance.mean().item() + 1e-9)
+    tempo_score = 1.0  # placeholder
+    key_score = 1.0    # placeholder
+    prompt_score = 1.0 # placeholder
+    total = 0.3 * tempo_score + 0.2 * key_score + 0.2 * mix + 0.15 * spectral + 0.15 * prompt_score
+    return float(total)
+
+
+MAX_SECTIONS = 8
+STYLE_SECTIONS = {"Intro", "Bed", "Break", "Outro"}
+
+
+def add_section(n):
+    n = int(n) + 1
+    n = min(MAX_SECTIONS, n)
+    updates = [gr.update(visible=i < n) for i in range(MAX_SECTIONS)]
+    return [n] + updates
+
+
+def remove_section(n):
+    """Hide the last visible section row."""
+    n = int(n) - 1
+    n = max(1, n)
+    updates = [gr.update(visible=i < n) for i in range(MAX_SECTIONS)]
+    return [n] + updates
+
+
+def add_queue_item(queue, item):
+    """Append ``item`` to an in-memory queue list."""
+    queue = list(queue or [])
+    if item:
+        queue.append(item)
+    return queue, gr.update(choices=queue, value=None), ""
+
+
+def delete_queue_item(queue, selected):
+    """Remove ``selected`` item from the queue list."""
+    queue = list(queue or [])
+    if selected in queue:
+        queue.remove(selected)
+    return queue, gr.update(choices=queue, value=None)
+
+
+def compose_sections(
+    sections: list[dict],
+    init_audio,
+    bpm: float = 120.0,
+    xf_beats: float = 1.0,
+    decoder: str = "Default",
+    out_trim_db: float = -3.0,
+    candidates: int = 2,
+): 
+    """Compose sequential sections with model chaining."""
+    if not sections:
+        raise gr.Error("No sections provided.")
+    # Start with all heavy models on CPU to free up GPU memory.
+    _offload_style()
+    _offload_musicgen(MEDIUM_MODEL)
+    _offload_musicgen(LARGE_MODEL)
+
+    sr = TARGET_SR
+    xf_sec = float(xf_beats) * 60.0 / max(1.0, float(bpm))
+    xf_sec = max(0.8, min(1.2, xf_sec))
+    assembled = None
+    if init_audio is not None:
+        try:
+            sr_in, data = init_audio
+            wav = torch.tensor(data).float().T
+            wav = convert_audio(wav, sr_in, sr, TARGET_AC)
+            assembled = wav
+        except Exception:
+            pass
+    active = None
+    for sec in sections:
+        if sec["type"] in STYLE_SECTIONS:
+            style_load_model()
+            if decoder == "MultiBand_Diffusion":
+                style_load_diffusion()
+            model = STYLE_MODEL
+            device = STYLE_DEVICE
+            key = "style"
+        else:
+            medium_load_model()
+            model = MEDIUM_MODEL
+            device = MEDIUM_DEVICE
+            key = "medium"
+
+        if key != active:
+            if active == "style":
+                _offload_style()
+            elif active == "medium":
+                _offload_musicgen(MEDIUM_MODEL)
+            _move_musicgen(model, device)
+            if key == "style" and decoder == "MultiBand_Diffusion" and STYLE_MBD is not None:
+                _move_to_device(STYLE_MBD, DIFFUSION_DEVICE)
+                STYLE_MBD.device = DIFFUSION_DEVICE
+            torch.cuda.set_device(device)
+            active = key
+        else:
+            torch.cuda.set_device(device)
+
+        model.set_generation_params(duration=int(sec["length"]))
+        best_wav = None
+        best_score = -1e9
+        for _ in range(int(candidates)):
+            out = model.generate([sec["prompt"]], return_tokens=(decoder == "MultiBand_Diffusion"))
+            if decoder == "MultiBand_Diffusion" and STYLE_MBD is not None:
+                tokens = out[1] if isinstance(out, (tuple, list)) and len(out) > 1 else out[0]
+                tokens = tokens.to(STYLE_MBD.device)
+                torch.cuda.set_device(STYLE_MBD.device)
+                wav = STYLE_MBD.tokens_to_wav(tokens)[0]
+            else:
+                wav = out[0]
+            wav = wav.detach().cpu().float()
+            score = _score_candidate(wav, sr, bpm)
+            if score > best_score:
+                best_score = score
+                best_wav = wav
+        if best_wav is None:
+            raise gr.Error("Section generation failed.")
+        best_wav = _time_stretch_to_grid(best_wav, sec["length"], sr, bpm)
+        assembled = best_wav if assembled is None else _crossfade_concat(assembled, best_wav, sr, xf_sec=xf_sec)
+        torch.cuda.empty_cache()
+
+    if active == "style":
+        _offload_style()
+    elif active == "medium":
+        _offload_musicgen(MEDIUM_MODEL)
+
+    return _write_wav(assembled, sr, stem="sections", trim_db=float(out_trim_db))
+
+
+def compose_sections_ui(init_audio, count, *vals):
+    bpm = vals[-4]
+    xf_beats = vals[-3]
+    decoder = vals[-2]
+    out_trim_db = vals[-1]
+    vals = vals[:-4]
+    sections = []
+    count = int(count)
+    for i in range(count):
+        typ = vals[3 * i]
+        prompt = vals[3 * i + 1]
+        length = vals[3 * i + 2]
+        if prompt and length:
+            sections.append({"type": typ, "prompt": prompt, "length": float(length)})
+    return compose_sections(sections, init_audio, bpm, xf_beats, decoder, out_trim_db)
+
+# ============================================================================
+# STYLE TAB (MusicGen-Style) [UNCHANGED intent; better writer]
+# ============================================================================
+def style_load_model():
+    global STYLE_MODEL
+    if STYLE_MODEL is None:
+        print("[Style] Loading facebook/musicgen-style")
+        STYLE_MODEL = MusicGen.get_pretrained("facebook/musicgen-style")
+        _move_musicgen(STYLE_MODEL, torch.device("cpu"))
+    
+def style_load_diffusion():
+    global STYLE_MBD
+    if STYLE_MBD is None:
+        print("[Style] Loading MultiBandDiffusion...")
+        STYLE_MBD = MultiBandDiffusion.get_mbd_musicgen()
+        # ``MultiBandDiffusion`` isn't a regular ``nn.Module`` so a naive
+        # ``.to(device)`` call can leave internal tensors (e.g. quantizer
+        # codebooks) on their original device.  Use the recursive helper to
+        # ensure *everything* lives on ``STYLE_DEVICE``.
+        _move_to_device(STYLE_MBD, torch.device("cpu"))
+        STYLE_MBD.device = torch.device("cpu")
+
+
+def _offload_style():
+    _offload_musicgen(STYLE_MODEL)
+    if STYLE_MBD is not None:
+        _move_to_device(STYLE_MBD, torch.device("cpu"))
+        STYLE_MBD.device = torch.device("cpu")
+
+
+def medium_load_model():
+    """Lazy-load facebook/musicgen-medium on MEDIUM_DEVICE."""
+    global MEDIUM_MODEL
+    if MEDIUM_MODEL is None:
+        print("[Medium] Loading facebook/musicgen-medium")
+        MEDIUM_MODEL = MusicGen.get_pretrained("facebook/musicgen-medium")
+        _move_musicgen(MEDIUM_MODEL, torch.device("cpu"))
+    return MEDIUM_MODEL
+
+
+def large_load_model():
+    """Lazy-load facebook/musicgen-large on LARGE_DEVICE."""
+    global LARGE_MODEL
+    if LARGE_MODEL is None:
+        print("[Large] Loading facebook/musicgen-large")
+        LARGE_MODEL = MusicGen.get_pretrained("facebook/musicgen-large")
+        _move_musicgen(LARGE_MODEL, torch.device("cpu"))
+    return LARGE_MODEL
+
+
+def style_predict(text, melody, duration=10, topk=200, topp=50.0, temperature=1.0,
+                  cfg_coef=3.0, double_cfg="Yes", cfg_coef_beta=5.0,
+                  eval_q=3, excerpt_length=3.0, decoder="Default",
+                  out_trim_db=-3.0):
+    """Generate with MusicGen-Style, optional melody excerpt."""
+    style_load_model()
+    _move_musicgen(STYLE_MODEL, STYLE_DEVICE)
+    STYLE_MODEL.set_generation_params(duration=int(duration),
+                                      top_k=int(topk), top_p=float(topp),
+                                      temperature=float(temperature),
+                                      cfg_coef=float(cfg_coef),
+                                      cfg_coef_beta=float(cfg_coef_beta) if double_cfg == "Yes" else None)
+    STYLE_MODEL.set_style_conditioner_params(eval_q=int(eval_q),
+                                             excerpt_length=float(excerpt_length))
+
+    # Diffusion toggle
+    global STYLE_USE_DIFFUSION
+    if decoder == "MultiBand_Diffusion":
+        STYLE_USE_DIFFUSION = True
+        style_load_diffusion()
+        if STYLE_MBD is not None:
+            _move_to_device(STYLE_MBD, DIFFUSION_DEVICE)
+            STYLE_MBD.device = DIFFUSION_DEVICE
+    else:
+        STYLE_USE_DIFFUSION = False
+
+    melody_tensor = None
+    if melody:
+        sr, arr = melody
+        mel = torch.from_numpy(arr).float().t().to(STYLE_DEVICE)
+        mel = _ensure_2d(mel)
+        mel = convert_audio(mel, sr, TARGET_SR, TARGET_AC).to(STYLE_DEVICE)
+        melody_tensor = [mel]
+
+    if melody_tensor:
+        outputs = STYLE_MODEL.generate_with_chroma(
+            descriptions=[text or "style generation"],
+            melody_wavs=melody_tensor,
+            melody_sample_rate=TARGET_SR,
+            return_tokens=STYLE_USE_DIFFUSION
+        )
+    else:
+        outputs = STYLE_MODEL.generate([text or "style generation"],
+                                       return_tokens=STYLE_USE_DIFFUSION)
+
+    if STYLE_USE_DIFFUSION:
+        tokens = outputs[1]
+        if tokens.device != STYLE_MBD.device:
+            tokens = tokens.to(STYLE_MBD.device)
+        torch.cuda.set_device(STYLE_MBD.device)
+        wavs = STYLE_MBD.tokens_to_wav(tokens)
+        wav = wavs.detach().cpu().float()[0]  # (C,T)
+        sr_out = TARGET_SR
+    else:
+        wav = outputs[0].detach().cpu().float()[0]
+        sr_out = STYLE_MODEL.sample_rate
+
+    return _write_wav(wav, sr_out, stem="style", trim_db=float(out_trim_db))
+
+# ============================================================================
+# AUDIOGEN CONTINUATION TAB [ALTERED]
+# ============================================================================
+def audiogen_load_model(name: str = "facebook/audiogen-medium"):
+    global AUDIOGEN_MODEL
+    if AUDIOGEN_MODEL is None:
+        print(f"[AudioGen] Loading {name} on {AUDIOGEN_DEVICE} ...")
+        AUDIOGEN_MODEL = AudioGen.get_pretrained(name)
+        AUDIOGEN_MODEL.device = AUDIOGEN_DEVICE
+    return AUDIOGEN_MODEL
+
+def audiogen_continuation(
+    audio_input,
+    text_prompt: str = "",
+    lookback_sec: float = 6.0,
+    duration: int = 12,
+    topk: int = 200,
+    topp: float = 50.0,
+    temperature: float = 1.0,
+    cfg_coef: float = 3.0,
+    crossfade_sec: float = 1.25,   # slightly shorter to avoid hot sums
+    out_trim_db: float = -3.0,
+):
+    """Emulate continuation by generating fresh audio and crossfading onto the input tail."""
+    if audio_input is None:
+        raise gr.Error("Please provide an input audio clip.")
+
+    prompt = text_prompt or "Continuation"
+    lookback_sec = float(max(0.5, min(30.0, lookback_sec)))
+
+    # 1) Prepare tail @32k mono on UTILITY_DEVICE (cuda:3 if available)
+    tail = _prep_to_32k(audio_input, take_last_seconds=lookback_sec, device=UTILITY_DEVICE).cpu()  # (1,T)
+
+    # 2) Load and configure AudioGen (cuda:0 per your layout)
+    model = audiogen_load_model("facebook/audiogen-medium")
+    model.set_generation_params(
+        duration=int(duration),
+        top_k=int(topk),
+        top_p=float(topp),
+        temperature=float(temperature),
+        cfg_coef=float(cfg_coef),
+    )
+
+    # 3) Emulate continuation with crossfade
+    print("[AudioGen] Generating new segment for crossfade continuation.")
+    gen_out = model.generate([prompt])             # -> Tensor[B,C,T] or similar
+    gen_batch = _extract_audio_batch(gen_out)
+    gen = gen_batch.detach().cpu().float()[0]      # (C,T)
+
+    if _rms(gen) < 1e-6:
+        raise gr.Error("Generated segment is near-silent. Try a richer prompt or higher temperature/top_k.")
+
+    tail_cpu = tail.detach().cpu().float()
+    gen_cpu  = gen.detach().cpu().float()
+
+    xf = float(max(0.25, min(crossfade_sec, lookback_sec * 0.5, 3.0)))
+    glued = _crossfade_concat(tail_cpu, gen_cpu, sr=TARGET_SR, xf_sec=xf)  # (C, T)
+
+    return _write_wav(glued, TARGET_SR, stem="audiogen_emul", trim_db=float(out_trim_db))
+
+# ============================================================================
+# STEMS (DEMUCS) TAB [UNCHANGED intent]
+# ============================================================================
+def separate_stems(audio_input):
+    if not DEMUCS_AVAILABLE:
+        raise gr.Error("Demucs not installed. `pip install demucs`")
+    try:
+        sr, wav_np = audio_input
+    except Exception:
+        raise gr.Error("Please provide an audio clip.")
+    in_path = TMP_DIR / f"sep_{uuid.uuid4().hex}.wav"
+    audio_write(str(in_path), torch.from_numpy(wav_np).float().t(), sr, add_suffix=False)
+
+    out_dir = TMP_DIR / "separated"
+    out_dir.mkdir(parents=True, exist_ok=True)
+
+    # Prefer running on UTILITY_DEVICE cuda:3 when available
+    if UTILITY_DEVICE.type == "cuda":
+        demucs_args = ["-n", "htdemucs", "-d", "cuda", "-o", str(out_dir), str(in_path)]
+    else:
+        demucs_args = ["-n", "htdemucs", "-d", "cpu", "-o", str(out_dir), str(in_path)]
+
+    demucs.separate.main(demucs_args)
+    stem_dir = out_dir / "htdemucs" / in_path.stem
+    return (
+        str(stem_dir / "drums.wav"),
+        str(stem_dir / "vocals.wav"),
+        str(stem_dir / "bass.wav"),
+        str(stem_dir / "other.wav"),
+    )
+
+def _matchering_match(target: str, reference: str, output: str) -> None:
+    """Call Matchering's matching via API fallbacks or CLI.
+
+    Some Matchering releases expose a simple ``match`` helper while
+    others only bundle the lower level ``process`` API or a CLI script.
+    This wrapper tries the high level helper first, then the low level
+    API, and finally falls back to invoking a CLI entry point if one is
+    available.
+    """
+    if mg is not None:
+        # Some Matchering releases expose a high level ``match`` helper. If
+        # available, use it directly.
+        if hasattr(mg, "match"):
+            mg.match(target=target, reference=reference, output=output)
+            return
+
+        # Some versions ship without a convenient ``match`` wrapper or CLI
+        # entry point but still expose the lower level ``process`` API and the
+        # ``Result`` container.  Emulate the CLI by calling ``process``
+        # directly so we don't require an external executable.
+        if hasattr(mg, "process") and hasattr(mg, "Result"):
+            res = mg.Result(output, "PCM_16")
+            mg.process(target=target, reference=reference, results=[res])
+            return
+
+    # Fall back to a CLI invocation.  Different Matchering versions expose
+    # different entry points, so try a couple of common variants before giving
+    # up.
+    cmd_candidates = [
+        [sys.executable, "-m", "matchering.cli", target, reference, output],
+        [sys.executable, "-m", "matchering", target, reference, output],
+    ]
+    exe = shutil.which("matchering")
+    if exe:
+        cmd_candidates.append([exe, target, reference, output])
+
+    for cmd in cmd_candidates:
+        try:
+            sp.run(cmd, check=True)
+            return
+        except (FileNotFoundError, sp.CalledProcessError):
+            continue
+    raise gr.Error("Matchering CLI invocation failed; ensure it is installed")
+
+
+def _apply_stereo_space(in_path: Path, out_path: Path, sr: int, width: float = 1.5, pan: float = 0.0) -> None:
+    """Use ffmpeg to widen stereo image and apply gentle panning.
+
+    ``stereotools`` uses ``slev`` to control stereo width; earlier versions of
+    this script tried to pass a non-existent ``width`` option which caused
+    ffmpeg to fail. Mapping ``width`` to ``slev`` keeps the caller API stable
+    while using the correct ffmpeg parameter.
+
+    Some ffmpeg builds may lack support for ``slev`` altogether. If the
+    ``stereotools`` invocation fails we fall back to the simpler
+    ``stereowiden`` filter as a best-effort approximation.
+    """
+    width_s = 1.0 + (width - 1.0) / 10.0
+    pan_s = pan / 10.0
+    cmd = [
+        "ffmpeg",
+        "-y",
+        "-i",
+        str(in_path),
+        "-af",
+        f"stereotools=slev={width_s:.6f}:balance_out={pan_s:.6f}",
+        "-ar",
+        str(sr),
+        str(out_path),
+    ]
+    try:
+        sp.run(cmd, check=True)
+    except sp.CalledProcessError:
+        crossfeed = max(0.0, width_s - 1.0)
+        fallback = [
+            "ffmpeg",
+            "-y",
+            "-i",
+            str(in_path),
+            "-af",
+            f"stereowiden=delay=20:feedback=0.3:crossfeed={crossfeed:.6f}:drymix=0.8",
+            "-ar",
+            str(sr),
+            str(out_path),
+        ]
+        sp.run(fallback, check=True)
+
+
+def _apply_bass_boost(in_path: Path, out_path: Path, sr: int, gain_db: float) -> None:
+    """Apply a simple low shelf boost using ffmpeg's bass filter."""
+    if abs(gain_db) < 1e-6:
+        shutil.copyfile(in_path, out_path)
+        return
+    cmd = [
+        "ffmpeg",
+        "-y",
+        "-i",
+        str(in_path),
+        "-af",
+        f"bass=g={gain_db}",
+        "-ar",
+        str(sr),
+        str(out_path),
+    ]
+    sp.run(cmd, check=True)
+
+
+# Bands that can be attenuated/boosted via the frequency cut UI. Each tuple is
+# (label, low_hz, high_hz, description).
+FREQ_BANDS = [
+    (
+        "Infrasound",
+        1,
+        20,
+        "Anxiety, nausea, chest pressure, hallucinations; vibrates organs/eyeballs",
+    ),
+    (
+        "Eyeball resonance",
+        16,
+        18,
+        "Visual disturbance, discomfort; matches eyeball natural frequency",
+    ),
+    (
+        "Sub-rumble conflict",
+        30,
+        80,
+        "Muddy, boomy, disorienting; overlaps room modes and sub-harmonics",
+    ),
+    (
+        "Beating tones",
+        0,
+        10,
+        "Pulsing, wobble, unsteady feeling; interference between close frequencies",
+    ),
+    (
+        "Roughness region",
+        15,
+        30,
+        "Metallic, buzzy, stressful; fast beating equals tension",
+    ),
+    (
+        "Dissonant intervals",
+        600,
+        800,
+        "Tension, unresolved, horror vibes; unstable harmonic ratios",
+    ),
+    (
+        "Midrange overload",
+        250,
+        800,
+        "Muddiness, fatigue, crowding; conflicts with human vocal range",
+    ),
+    (
+        "Harsh upper mids",
+        2500,
+        4500,
+        "Shrillness, ear pain, baby-cry level alert; peak auditory sensitivity",
+    ),
+    (
+        "Digital aliasing artifacts",
+        10000,
+        20000,
+        "Grainy, robotic, unnatural; math artifacts from poor sampling",
+    ),
+]
+
+
+def _apply_bass_narrow(in_path: Path, out_path: Path, sr: int, width: float) -> None:
+    """Reduce stereo width of low frequencies via ffmpeg."""
+    if width >= 0.999:
+        shutil.copyfile(in_path, out_path)
+        return
+    w = max(0.0, min(1.0, width))
+    mono_mix = 0.5 * (1.0 - w)
+    pan_expr = (
+        f"c0=c0*{w:.6f}+{mono_mix:.6f}*(c0+c1)|"
+        f"c1=c1*{w:.6f}+{mono_mix:.6f}*(c0+c1)"
+    pan_expr = (
+        f"c0=c0*{w}+0.5*(1-{w})*(c0+c1)|"
+        f"c1=c1*{w}+0.5*(1-{w})*(c0+c1)"
+    )
+    filter_expr = (
+        f"asplit=2[low][high];"
+        f"[low]lowpass=f=150,pan=stereo|{pan_expr}[l];"
+        f"[high]highpass=f=150[h];"
+        f"[l][h]amix=inputs=2:dropout_transition=0"
+    )
+    cmd = [
+        "ffmpeg",
+        "-y",
+        "-i",
+        str(in_path),
+        "-af",
+        filter_expr,
+        "-ar",
+        str(sr),
+        str(out_path),
+    ]
+    sp.run(cmd, check=True)
+
+
+def _apply_frequency_cuts(
+    in_path: Path, out_path: Path, sr: int, gains: list[float]
+) -> None:
+    """Apply per-band gain adjustments using ffmpeg's equalizer filter."""
+    filters = []
+    for gain_db, (label, low, high, _desc) in zip(gains, FREQ_BANDS):
+        if abs(gain_db) < 1e-6:
+            continue
+        center = (low + high) / 2.0
+        width = max(high - low, 1)
+        filters.append(f"equalizer=f={center}:t=h:w={width}:g={gain_db}")
+    if not filters:
+        shutil.copyfile(in_path, out_path)
+        return
+    cmd = [
+        "ffmpeg",
+        "-y",
+        "-i",
+        str(in_path),
+        "-af",
+        ",".join(filters),
+        "-ar",
+        str(sr),
+        str(out_path),
+    ]
+    sp.run(cmd, check=True)
+
+
+def _master_simple(
+    audio_input,
+    reference_audio: str | None = None,
+    out_trim_db: float = -1.0,
+    width: float = 1.5,
+    pan: float = 0.0,
+    bass_boost_db: float = 0.0,
+    bass_width: float = 0.0,
+    freq_gains: list[float] | None = None,
+):
+    if not MATCHERING_AVAILABLE:
+        raise gr.Error("Matchering not installed. `pip install matchering`")
+    try:
+        sr, wav_np = audio_input
+    except Exception:
+        raise gr.Error("Please provide an audio clip.")
+    in_path = TMP_DIR / f"master_in_{uuid.uuid4().hex}.wav"
+    audio_write(str(in_path), torch.from_numpy(wav_np).float().t(), sr, add_suffix=False)
+    if reference_audio:
+        ref = Path(reference_audio)
+    else:
+        ref = Path("/references/reference.wav")
+    if not ref.exists():
+        raise gr.Error(f"Reference file missing: {ref}")
+    matched_path = TMP_DIR / f"mastered_simple_{uuid.uuid4().hex}.wav"
+    _matchering_match(target=str(in_path), reference=str(ref), output=str(matched_path))
+    bass_path = TMP_DIR / f"mastered_simple_bass_{uuid.uuid4().hex}.wav"
+    _apply_bass_boost(matched_path, bass_path, sr, bass_boost_db)
+    widened_path = TMP_DIR / f"mastered_simple_wide_{uuid.uuid4().hex}.wav"
+    _apply_stereo_space(bass_path, widened_path, sr, width=width, pan=pan)
+    narrowed_path = TMP_DIR / f"mastered_simple_narrow_{uuid.uuid4().hex}.wav"
+    _apply_bass_narrow(widened_path, narrowed_path, sr, bass_width)
+    final_path = TMP_DIR / f"mastered_simple_final_{uuid.uuid4().hex}.wav"
+    _apply_frequency_cuts(
+        narrowed_path,
+        final_path,
+        sr,
+        freq_gains or [0.0] * len(FREQ_BANDS),
+    )
+    return str(final_path)
+
+
+def audiosr_load_model():
+    """Load and cache the AudioSR model on the dedicated AudioSR device."""
+    global AUDIOSR_MODEL
+    if AUDIOSR_MODEL is None:
+        if not AUDIOSR_AVAILABLE:
+            raise gr.Error("AudioSR not installed. Add the 'versatile_audio_super_resolution' directory.")
+        AUDIOSR_MODEL = audiosr_build_model(device=str(AUDIOSR_DEVICE))
+    return AUDIOSR_MODEL
+
+
+def _audiosr_process(audio_input):
+    """Upscale audio using AudioSR to 48kHz."""
+    if not AUDIOSR_AVAILABLE:
+        raise gr.Error("AudioSR not installed. Add the 'versatile_audio_super_resolution' directory.")
+    try:
+        sr, wav_np = audio_input
+    except Exception:
+        raise gr.Error("Please provide an audio clip.")
+    in_path = TMP_DIR / f"audiosr_in_{uuid.uuid4().hex}.wav"
+    audio_write(str(in_path), torch.from_numpy(wav_np).float().t(), sr, add_suffix=False)
+    model = audiosr_load_model()
+    out = audiosr_super_resolution(model, str(in_path))
+    if isinstance(out, torch.Tensor):
+        out = out.detach().cpu().numpy()
+    out_arr = out[0]
+    if out_arr.ndim == 1:
+        out_arr = out_arr[None, :]
+    out_path = TMP_DIR / f"audiosr_out_{uuid.uuid4().hex}.wav"
+    audio_write(str(out_path), torch.from_numpy(out_arr).float(), 48000, add_suffix=False)
+    return str(out_path)
+
+
+def master_track(
+    audio_input,
+    reference_audio: str | None,
+    out_trim_db: float = -1.0,
+    width: float = 1.5,
+    pan: float = 0.0,
+    bass_boost_db: float = 0.0,
+    bass_width: float = 0.0,
+    infrasound_db: float = 0.0,
+    eyeball_db: float = 0.0,
+    sub_rumble_db: float = 0.0,
+    beating_db: float = 0.0,
+    roughness_db: float = 0.0,
+    dissonant_db: float = 0.0,
+    midrange_db: float = 0.0,
+    harsh_db: float = 0.0,
+    alias_db: float = 0.0,
+    method: str = "Matchering",
+):
+    if method == "AudioSR":
+        return _audiosr_process(audio_input)
+    gains = [
+        infrasound_db,
+        eyeball_db,
+        sub_rumble_db,
+        beating_db,
+        roughness_db,
+        dissonant_db,
+        midrange_db,
+        harsh_db,
+        alias_db,
+    ]
+    return _master_simple(
+        audio_input,
+        reference_audio,
+        out_trim_db,
+        width,
+        pan,
+        bass_boost_db,
+        bass_width,
+        gains,
+    )
+
+# ============================================================================
+# UI (tabs, all Enqueue) [ALTERED]
+# ============================================================================
+def ui_full(launch_kwargs):
+    with gr.Blocks() as demo:
+        gr.Markdown("# 🎛️ Music Suite — Style • AudioGen Continuation • Stems  \n*Enqueue buttons; global queue enabled*")
+        queue_items = gr.State([])
+
+        # ----- QUEUE MANAGER -----
+        with gr.Tab("Queue"):
+            queue_display = gr.Dropdown(label="Queued Items", choices=[], interactive=True)
+            with gr.Row():
+                new_item = gr.Textbox(label="New Item")
+                btn_add_q = gr.Button("Add")
+                btn_del_q = gr.Button("Delete Selected")
+            btn_add_q.click(
+                add_queue_item,
+                inputs=[queue_items, new_item],
+                outputs=[queue_items, queue_display, new_item],
+                queue=False,
+            )
+            btn_del_q.click(
+                delete_queue_item,
+                inputs=[queue_items, queue_display],
+                outputs=[queue_items, queue_display],
+                queue=False,
+            )
+
+        # ----- STYLE -----
+        with gr.Tab("Style (MusicGen-Style, GPU2)"):
+            with gr.Row():
+                text = gr.Textbox(label="Text Prompt", placeholder="e.g., glossy synthwave with gated drums")
+                melody = gr.Audio(label="Style Excerpt (optional)", type="numpy")
+            with gr.Row():
+                dur = gr.Slider(1, 60, value=10, step=1, label="Duration (s)")
+                eval_q = gr.Slider(1, 6, value=3, step=1, label="Style RVQ")
+                excerpt = gr.Slider(0.5, 4.5, value=3.0, step=0.5, label="Excerpt length (s)")
+            with gr.Row():
+                topk = gr.Number(label="Top-k", value=200)
+                topp = gr.Number(label="Top-p", value=50.0)
+                temp = gr.Number(label="Temperature", value=1.0)
+                cfg = gr.Number(label="CFG α", value=3.0)
+                double_cfg = gr.Radio(["Yes", "No"], value="Yes", label="Double CFG")
+                cfg_beta = gr.Number(label="CFG β (double)", value=5.0)
+            out_trim_style = gr.Slider(-24.0, 0.0, value=-3.0, step=0.5, label="Output Trim (dB)")
+            decoder = gr.Radio(["Default", "MultiBand_Diffusion"], value="Default", label="Decoder")
+
+            out_style = gr.Audio(label="Output", type="filepath")
+            btn_style = gr.Button("Enqueue", variant="primary")
+            btn_style.click(
+                style_predict,
+                inputs=[text, melody, dur, topk, topp, temp, cfg, double_cfg, cfg_beta, eval_q, excerpt, decoder, out_trim_style],
+                outputs=out_style,
+                queue=True,
+            )
+
+        # ----- SECTION COMPOSER -----
+        with gr.Tab("Section Composer"):
+            init_audio = gr.Audio(label="Initial Audio (optional)", type="numpy")
+            section_count = gr.State(1)
+            section_rows = []
+            section_inputs = []
+            for i in range(MAX_SECTIONS):
+                with gr.Row(visible=(i == 0)) as row:
+                    sec_type = gr.Dropdown(
+                        ["Intro", "Build", "Break", "Drop", "Bridge", "Bed", "Outro"],
+                        value="Intro",
+                        label=f"Section {i+1}",
+                    )
+                    sec_prompt = gr.Textbox(label="Prompt")
+                    sec_length = gr.Number(label="Length (s)", value=8)
+                section_rows.append(row)
+                section_inputs.extend([sec_type, sec_prompt, sec_length])
+            with gr.Row():
+                btn_add = gr.Button("Add Section")
+                btn_del = gr.Button("Delete Section")
+            btn_add.click(add_section, inputs=section_count, outputs=[section_count] + section_rows, queue=False)
+            btn_del.click(remove_section, inputs=section_count, outputs=[section_count] + section_rows, queue=False)
+            with gr.Row():
+                bpm = gr.Slider(40, 240, value=120, step=1, label="Tempo (BPM)")
+                xf_beats = gr.Slider(0.0, 8.0, value=1.0, step=0.25, label="Crossfade (beats)")
+            decoder = gr.Radio(["Default", "MultiBand_Diffusion"], value="Default", label="Decoder")
+            out_trim_sections = gr.Slider(-24.0, 0.0, value=-3.0, step=0.5, label="Output Trim (dB)")
+            out_sections = gr.Audio(label="Output", type="filepath")
+            btn_sections = gr.Button("Enqueue", variant="primary")
+            btn_sections.click(
+                compose_sections_ui,
+                inputs=[init_audio, section_count] + section_inputs + [bpm, xf_beats, decoder, out_trim_sections],
+                outputs=out_sections,
+                queue=True,
+            )
+
+        # ----- AUDIOGEN CONTINUATION -----
+        with gr.Tab("AudioGen Continuation (GPU0)"):
+            audio_in = gr.Audio(label="Input Clip", type="numpy")
+            with gr.Row():
+                prompt = gr.Textbox(label="Prompt (optional)", placeholder="e.g., keep the groove, add arps")
+            with gr.Row():
+                lookback = gr.Slider(0.5, 30.0, value=6.0, step=0.5, label="Lookback (s)")
+                cont_len = gr.Slider(1, 60, value=12, step=1, label="Continuation Length (s)")
+                ag_topk = gr.Number(label="Top-k", value=200)
+                ag_topp = gr.Number(label="Top-p", value=50.0)
+                ag_temp = gr.Number(label="Temperature", value=1.0)
+                ag_cfg = gr.Number(label="CFG α", value=3.0)
+            out_trim_ag = gr.Slider(-24.0, 0.0, value=-3.0, step=0.5, label="Output Trim (dB)")
+
+            out_ag = gr.Audio(label="Output", type="filepath")
+            btn_ag = gr.Button("Enqueue", variant="primary")
+            btn_ag.click(
+                audiogen_continuation,
+                inputs=[audio_in, prompt, lookback, cont_len, ag_topk, ag_topp, ag_temp, ag_cfg, out_trim_ag],
+                outputs=out_ag,
+                queue=True,
+            )
+
+        # ----- STEMS -----
+        with gr.Tab("Stems (Demucs on GPU3 when available)"):
+            if DEMUCS_AVAILABLE:
+                audio_in2 = gr.Audio(label="Input Track", type="numpy")
+                drums = gr.Audio(label="Drums", type="filepath")
+                vocals = gr.Audio(label="Vocals", type="filepath")
+                bass = gr.Audio(label="Bass", type="filepath")
+                other = gr.Audio(label="Other", type="filepath")
+                btn_sep = gr.Button("Enqueue", variant="primary")
+                btn_sep.click(separate_stems, inputs=audio_in2, outputs=[drums, vocals, bass, other], queue=True)
+            else:
+                gr.Markdown("⚠️ Demucs not installed. `pip install demucs` to enable stems.")
+
+        # ----- MASTERING -----
+        with gr.Tab("Mastering"):
+            audio_in3 = gr.Audio(label="Input Track", type="numpy")
+            ref_master = gr.Audio(label="Reference Track", type="filepath")
+            out_trim_master = gr.Slider(-24.0, 0.0, value=-1.0, step=0.5, label="Output Trim (dB)")
+            width_master = gr.Slider(0.5, 3.0, value=1.5, step=0.1, label="Stereo Width")
+            pan_master = gr.Slider(-1.0, 1.0, value=0.0, step=0.1, label="Stereo Pan")
+            bass_master = gr.Slider(0.0, 12.0, value=0.0, step=0.5, label="Bass Boost (dB)")
+            bass_width = gr.Slider(0.0, 1.0, value=0.0, step=0.1, label="Bass Width", info="0=mono")
+            freq_sliders = []
+            with gr.Accordion("Frequency Cuts", open=False):
+                for label, low, high, desc in FREQ_BANDS:
+                    rng = f"{low}-{high} Hz" if low != high else f"{low} Hz"
+                    freq_sliders.append(
+                        gr.Slider(
+                            -12.0,
+                            12.0,
+                            value=0.0,
+                            step=0.5,
+                            label=f"{label} ({rng})",
+                            info=desc,
+                        )
+                    )
+            master_method = gr.Radio(["Matchering", "AudioSR"], value="Matchering", label="Method")
+            out_master = gr.Audio(label="Output", type="filepath")
+            btn_master = gr.Button("Enqueue", variant="primary")
+            btn_master.click(
+                master_track,
+                inputs=[
+                    audio_in3,
+                    ref_master,
+                    out_trim_master,
+                    width_master,
+                    pan_master,
+                    bass_master,
+                    bass_width,
+                    *freq_sliders,
+                    master_method,
+                ],
+                outputs=out_master,
+                queue=True,
+            )
+
+        # Global queue
+        demo.queue(concurrency_count=1, max_size=32).launch(**launch_kwargs)
+
+# ---------- Main [UNCHANGED] ----------
+if __name__ == "__main__":
+    parser = argparse.ArgumentParser()
+    parser.add_argument("--listen", type=str, default="0.0.0.0")
+    parser.add_argument("--port", type=int, default=7860)
+    args = parser.parse_args()
+
+    warnings.filterwarnings("ignore", category=UserWarning)
+    logging.basicConfig(level=logging.INFO)
+    ui_full({"server_name": args.listen, "server_port": args.port})
+
+