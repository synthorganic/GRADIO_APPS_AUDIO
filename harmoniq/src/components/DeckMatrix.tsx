import { Fragment, useMemo, useRef } from "react";
import type { PointerEvent } from "react";
import { theme } from "@daw/theme";
import { cardSurfaceStyle, toolbarButtonStyle } from "@daw/components/layout/styles";
import { WaveformPreview } from "@daw/shared/WaveformPreview";
<<<<<<< HEAD

export type DeckId = "A" | "B" | "C" | "D";

export type LoopSlotStatus = "idle" | "queued" | "recording" | "playing";

export interface LoopSlot {
  id: string;
  label: string;
  status: LoopSlotStatus;
  length: "bar" | "half";
}

export type StemStatus = "standby" | "active" | "muted";

export interface DeckStem {
  id: string;
  label: string;
  status: StemStatus;
}

const STEM_BADGE_COLORS: Record<StemStatus, { background: string; border: string; text: string }> = {
  standby: {
    background: "rgba(21, 74, 98, 0.6)",
    border: "rgba(103, 255, 230, 0.4)",
    text: theme.button.primaryText,
  },
  active: {
    background: "rgba(124, 84, 255, 0.5)",
    border: "rgba(214, 189, 255, 0.6)",
    text: theme.button.primaryText,
  },
  muted: {
    background: "rgba(10, 32, 44, 0.7)",
    border: "rgba(120, 203, 220, 0.25)",
    text: theme.textMuted,
  },
};

export interface DeckPerformance {
  id: DeckId;
  loopName: string;
  waveform: Float32Array;
  filter: number;
  resonance: number;
  zoom: number;
  fxStack: string[];
  isFocused: boolean;
  level: number;
  bpm?: number;
  scale?: string;
  stems?: DeckStem[];
  source?: string;
}

export interface CrossfadeState {
  x: number;
  y: number;
}
=======
import type {
  CrossfadeState,
  DeckId,
  DeckPerformance,
  LoopSlot,
  LoopSlotStatus,
  StemType,
} from "../types";
>>>>>>> 87114882

export interface DeckMatrixProps {
  decks: DeckPerformance[];
  crossfade: CrossfadeState;
  onCrossfadeChange: (next: CrossfadeState) => void;
  onUpdateDeck: (deckId: DeckId, patch: Partial<DeckPerformance>) => void;
  onNudge: (deckId: DeckId, direction: "forward" | "back") => void;
  onFocusDeck: (deckId: DeckId) => void;
  loopSlots: Record<DeckId, LoopSlot[]>;
  onToggleLoopSlot: (deckId: DeckId, slotId: string) => void;
  masterTempo: number;
  masterPitch: number;
  onMasterTempoChange: (value: number) => void;
  onMasterPitchChange: (value: number) => void;
  onToggleEq: (deckId: DeckId, band: "highs" | "mids" | "lows") => void;
  onTriggerStem: (deckId: DeckId, stem: StemType) => void;
}

type PointerInfo = {
  startX: number;
  startY: number;
  x: number;
  y: number;
};

type GestureState = {
  deckId: DeckId;
  startFilter: number;
  startZoom: number;
  baseDistance: number;
  pointers: Map<number, PointerInfo>;
};

type DragState = {
  id: number;
};

function clamp(value: number, min: number, max: number) {
  return Math.max(min, Math.min(max, value));
}

function round(value: number) {
  return Number(value.toFixed(2));
}

function MasterControlSlider({
  label,
  value,
  min,
  max,
  step,
  suffix,
  onChange,
}: {
  label: string;
  value: number;
  min: number;
  max: number;
  step: number;
  suffix: string;
  onChange: (value: number) => void;
}) {
  const formattedBase = step < 1 ? value.toFixed(1) : Math.round(value).toString();
  const display = suffix === "st" && value > 0 ? `+${formattedBase}` : formattedBase;
  const sliderClass = "harmoniq-master-slider";
  return (
    <label
      style={{
        display: "grid",
        gap: "8px",
        padding: "12px 16px",
        borderRadius: "12px",
        border: "1px solid rgba(120, 203, 220, 0.25)",
        background: "rgba(6, 24, 34, 0.75)",
      }}
    >
      <span
        style={{
          display: "flex",
          alignItems: "center",
          justifyContent: "space-between",
          fontSize: "0.68rem",
          letterSpacing: "0.08em",
          textTransform: "uppercase",
          color: theme.textMuted,
        }}
      >
        {label}
        <span style={{ color: theme.button.primaryText, fontWeight: 600 }}>
          {display} {suffix}
        </span>
      </span>
      <input
        type="range"
        min={min}
        max={max}
        step={step}
        value={value}
        onChange={(event) => {
          const raw = Number(event.currentTarget.value);
          onChange(step < 1 ? Number(raw.toFixed(1)) : raw);
        }}
        className={sliderClass}
        style={{
          width: "100%",
          appearance: "none",
          height: "6px",
          borderRadius: "999px",
          background: "linear-gradient(90deg, rgba(132, 94, 255, 0.75), rgba(103, 255, 230, 0.75))",
          position: "relative",
        }}
      />
      <style>
        {`
          .${sliderClass}::-webkit-slider-thumb {
            appearance: none;
            width: 16px;
            height: 16px;
            border-radius: 50%;
            background: ${theme.button.primary};
            box-shadow: ${theme.shadow};
            border: none;
          }
          .${sliderClass}::-moz-range-thumb {
            width: 16px;
            height: 16px;
            border-radius: 50%;
            background: ${theme.button.primary};
            box-shadow: ${theme.shadow};
            border: none;
          }
          .${sliderClass}::-webkit-slider-runnable-track {
            height: 6px;
            border-radius: 999px;
            background: transparent;
          }
          .${sliderClass}::-moz-range-track {
            height: 6px;
            border-radius: 999px;
            background: transparent;
          }
        `}
      </style>
    </label>
  );
}

function LoopRecorderStrip({
  slots,
  onToggle,
}: {
  slots: LoopSlot[];
  onToggle: (slotId: string) => void;
}) {
  const palette: Record<LoopSlotStatus, { background: string; border: string; indicator: string; shadow?: string }>
    = {
      idle: {
        background: "rgba(10, 32, 44, 0.85)",
        border: "rgba(120, 203, 220, 0.22)",
        indicator: "rgba(126, 154, 230, 0.4)",
      },
      queued: {
        background: "rgba(12, 46, 63, 0.95)",
        border: theme.button.primary,
        indicator: theme.button.primary,
        shadow: "0 0 16px rgba(120, 203, 220, 0.45)",
      },
      recording: {
        background: "rgba(255, 86, 134, 0.85)",
        border: "rgba(255, 173, 212, 0.8)",
        indicator: "rgba(255, 227, 236, 0.9)",
        shadow: "0 0 18px rgba(255, 126, 170, 0.55)",
      },
      playing: {
        background: "rgba(68, 207, 255, 0.82)",
        border: "rgba(198, 244, 255, 0.8)",
        indicator: "rgba(9, 43, 60, 0.85)",
        shadow: "0 0 14px rgba(68, 207, 255, 0.45)",
      },
    };

  return (
    <div
      style={{
        display: "grid",
        gap: "8px",
        alignContent: "start",
        minWidth: "108px",
      }}
    >
      <div
        style={{
          background: "linear-gradient(90deg, rgba(12, 80, 98, 0.65) 0%, rgba(9, 43, 60, 0.8) 100%)",
          borderRadius: "6px",
          padding: "6px 8px",
          fontSize: "0.62rem",
          textTransform: "uppercase",
          letterSpacing: "0.1em",
          textAlign: "center",
          color: theme.button.primaryText,
        }}
      >
        Loop Capture
      </div>
      <div style={{ display: "grid", gap: "6px" }}>
        {slots.map((slot) => {
          const swatch = palette[slot.status];
          return (
            <div
              key={slot.id}
              style={{
                display: "grid",
                gridTemplateColumns: "24px minmax(0, 1fr)",
                gap: "8px",
                alignItems: "center",
              }}
            >
              <button
                type="button"
                onClick={() => onToggle(slot.id)}
                title={
                  slot.status === "idle"
                    ? `Record ${slot.label} at the next ${slot.length === "bar" ? "bar" : "half"}-measure`
                    : `Cancel ${slot.status} clip`
                }
                style={{
                  width: "24px",
                  height: "24px",
                  borderRadius: "4px",
                  border: `1px solid ${swatch.border}`,
                  background: swatch.background,
                  display: "grid",
                  placeItems: "center",
                  boxShadow: swatch.shadow ?? "none",
                  cursor: "pointer",
                  transition: "background 0.2s ease, box-shadow 0.2s ease",
                }}
              >
                <span
                  style={{
                    width: "8px",
                    height: "8px",
                    borderRadius: "50%",
                    background: swatch.indicator,
                  }}
                />
              </button>
              <span
                style={{
                  fontSize: "0.6rem",
                  letterSpacing: "0.08em",
                  textTransform: "uppercase",
                  color:
                    slot.status === "playing"
                      ? theme.button.primaryText
                      : slot.status === "recording"
                      ? "rgba(255, 196, 220, 0.85)"
                      : theme.textMuted,
                }}
              >
                {slot.label}
              </span>
            </div>
          );
        })}
      </div>
    </div>
  );
}

const EQ_BANDS: ReadonlyArray<{
  id: "highs" | "mids" | "lows";
  label: string;
  tooltip: string;
}> = [
  { id: "highs", label: "Hi Cut", tooltip: "Dampen the airy shelf for quick filter sweeps." },
  { id: "mids", label: "Mid Cut", tooltip: "Tuck the mids to let vocals and leads breathe." },
  { id: "lows", label: "Low Cut", tooltip: "High-pass the sub to clear space for kicks." },
];

const STEM_OPTIONS: ReadonlyArray<{
  id: StemType;
  label: string;
  accent: string;
}> = [
  { id: "vocals", label: "Vocals", accent: "rgba(255, 189, 255, 0.85)" },
  { id: "drums", label: "Drums", accent: "rgba(103, 255, 230, 0.85)" },
  { id: "synths", label: "Synths", accent: "rgba(132, 94, 255, 0.85)" },
];

function formatStemLabel(stem: StemType) {
  return stem.charAt(0).toUpperCase() + stem.slice(1);
}

function renderStemStatus(deck: DeckPerformance) {
  if (deck.stemStatus === "stem" && deck.activeStem) {
    return `${formatStemLabel(deck.activeStem)} stem live`;
  }
  if (deck.stemStatus === "queued") {
    if (deck.queuedStem) {
      return `Queued ${formatStemLabel(deck.queuedStem)} stem`;
    }
    if (deck.activeStem) {
      return "Returning to main mix";
    }
    return "Main mix queued";
  }
  return "Main mix";
}

function XYCrossfaderPad({
  value,
  onChange,
  weights,
}: {
  value: CrossfadeState;
  onChange: (next: CrossfadeState) => void;
  weights: Record<DeckId, number>;
}) {
  const drag = useRef<DragState | null>(null);

  const updateFromEvent = (event: PointerEvent<HTMLDivElement>) => {
    const bounds = event.currentTarget.getBoundingClientRect();
    const ratioX = clamp((event.clientX - bounds.left) / bounds.width, 0, 1);
    const ratioY = clamp((event.clientY - bounds.top) / bounds.height, 0, 1);
    onChange({ x: round(ratioX), y: round(ratioY) });
  };

  const handlePointerDown = (event: PointerEvent<HTMLDivElement>) => {
    event.currentTarget.setPointerCapture(event.pointerId);
    drag.current = { id: event.pointerId };
    updateFromEvent(event);
  };

  const handlePointerMove = (event: PointerEvent<HTMLDivElement>) => {
    if (!drag.current || drag.current.id !== event.pointerId) return;
    updateFromEvent(event);
  };

  const handlePointerUp = () => {
    drag.current = null;
  };

  const indicatorX = `${value.x * 100}%`;
  const indicatorY = `${value.y * 100}%`;

  const gradient = `radial-gradient(circle at ${indicatorX} ${indicatorY}, rgba(132, 94, 255, 0.45) 0%, rgba(18, 46, 63, 0.7) 48%, rgba(8, 24, 33, 0.95) 70%)`;

  return (
    <div
      onPointerDown={handlePointerDown}
      onPointerMove={handlePointerMove}
      onPointerUp={handlePointerUp}
      onPointerCancel={handlePointerUp}
      style={{
        position: "relative",
        width: "100%",
        aspectRatio: "1",
        minHeight: "340px",
        borderRadius: "32px",
        border: `1px solid rgba(120, 203, 220, 0.5)`,
        background: gradient,
        cursor: "pointer",
        overflow: "hidden",
        boxShadow: "0 26px 72px rgba(4, 18, 28, 0.55)",
      }}
    >
      <div
        style={{
          position: "absolute",
          left: indicatorX,
          top: indicatorY,
          transform: "translate(-50%, -50%)",
          width: "118px",
          height: "118px",
          borderRadius: "50%",
          border: `1px solid ${theme.button.primary}`,
          background: "rgba(9, 43, 60, 0.85)",
          display: "grid",
          placeItems: "center",
          color: theme.button.primaryText,
          letterSpacing: "0.08em",
          fontSize: "0.82rem",
          fontWeight: 600,
          boxShadow: "0 18px 34px rgba(12, 44, 63, 0.6)",
        }}
      >
        {Math.round(value.x * 100)}/{Math.round(value.y * 100)}
      </div>
      {([
        { id: "A", x: 12, y: 12 },
        { id: "B", x: 88, y: 12 },
        { id: "C", x: 12, y: 88 },
        { id: "D", x: 88, y: 88 },
      ] as Array<{ id: DeckId; x: number; y: number }>).map(({ id, x, y }) => {
        const emphasis = weights[id];
        return (
          <span
            key={id}
            style={{
              position: "absolute",
              left: `${x}%`,
              top: `${y}%`,
              transform: "translate(-50%, -50%)",
              fontSize: "0.7rem",
              letterSpacing: "0.08em",
              textTransform: "uppercase",
              color: emphasis > 0.4 ? theme.button.primaryText : theme.text,
              background: emphasis > 0.25 ? "rgba(21, 74, 98, 0.8)" : "transparent",
              padding: emphasis > 0.25 ? "4px 8px" : undefined,
              borderRadius: "999px",
              border:
                emphasis > 0.4
                  ? `1px solid ${theme.button.primary}`
                  : emphasis > 0.25
                  ? `1px solid rgba(120, 203, 220, 0.4)`
                  : "none",
            }}
          >
            Deck {id}
          </span>
        );
      })}
      <div
        style={{
          position: "absolute",
          left: "50%",
          top: 0,
          bottom: 0,
          width: "1px",
          background: "rgba(120, 203, 220, 0.2)",
        }}
      />
      <div
        style={{
          position: "absolute",
          top: "50%",
          left: 0,
          right: 0,
          height: "1px",
          background: "rgba(120, 203, 220, 0.2)",
        }}
      />
    </div>
  );
}

function MasterStrip({
  label,
  level,
  focus,
}: {
  label: string;
  level: number;
  focus: number;
}) {
  const barHeight = `${Math.round(level * 100)}%`;
  const focusHeight = `${Math.round(focus * 100)}%`;
  return (
    <div
      style={{
        display: "grid",
        gap: "12px",
        justifyItems: "center",
        width: "88px",
      }}
    >
      <div
        style={{
          fontSize: "0.7rem",
          letterSpacing: "0.08em",
          textTransform: "uppercase",
          color: theme.textMuted,
          textAlign: "center",
        }}
      >
        {label}
      </div>
      <div
        style={{
          position: "relative",
          width: "28px",
          height: "220px",
          borderRadius: "999px",
          border: `1px solid rgba(120, 203, 220, 0.35)`,
          background: "rgba(7, 29, 40, 0.8)",
          overflow: "hidden",
        }}
      >
        <span
          style={{
            position: "absolute",
            left: "6px",
            right: "6px",
            bottom: "8px",
            height: focusHeight,
            borderRadius: "999px",
            background: `linear-gradient(180deg, rgba(255, 97, 146, 0.8) 0%, rgba(99, 238, 205, 0.85) 80%)`,
            opacity: 0.6,
          }}
        />
        <span
          style={{
            position: "absolute",
            left: "4px",
            right: "4px",
            bottom: 0,
            height: barHeight,
            borderRadius: "999px",
            background: `linear-gradient(180deg, rgba(99, 238, 205, 0.9) 0%, rgba(132, 94, 255, 0.85) 90%)`,
          }}
        />
      </div>
      <span style={{ fontSize: "0.68rem", color: theme.textMuted }}>
        {(level * 100).toFixed(0)}%
      </span>
    </div>
  );
}

export function DeckMatrix({
  decks,
  crossfade,
  onCrossfadeChange,
  onUpdateDeck,
  onNudge,
  onFocusDeck,
  loopSlots,
  onToggleLoopSlot,
  masterTempo,
  masterPitch,
  onMasterTempoChange,
  onMasterPitchChange,
  onToggleEq,
  onTriggerStem,
}: DeckMatrixProps) {
  const gesture = useRef<GestureState | null>(null);
  const deckLookup = useMemo(() => new Map(decks.map((deck) => [deck.id, deck])), [decks]);

  const crossWeights = useMemo(() => {
    const left = 1 - crossfade.x;
    const right = crossfade.x;
    const top = 1 - crossfade.y;
    const bottom = crossfade.y;
    const weights: Record<DeckId, number> = {
      A: round(left * top),
      B: round(right * top),
      C: round(left * bottom),
      D: round(right * bottom),
    };
    return weights;
  }, [crossfade]);

  const masterLevels = useMemo(() => {
    const deck = (id: DeckId) => deckLookup.get(id)?.level ?? 0;
    const topBlend = crossWeights.A * deck("A") + crossWeights.B * deck("B");
    const bottomBlend = crossWeights.C * deck("C") + crossWeights.D * deck("D");
    const leftBlend = crossWeights.A * deck("A") + crossWeights.C * deck("C");
    const rightBlend = crossWeights.B * deck("B") + crossWeights.D * deck("D");
    return {
      left: clamp(leftBlend, 0, 1),
      right: clamp(rightBlend, 0, 1),
      top: clamp(topBlend, 0, 1),
      bottom: clamp(bottomBlend, 0, 1),
    };
  }, [crossWeights, deckLookup]);

  const ensureGesture = (deckId: DeckId) => {
    const deck = deckLookup.get(deckId);
    if (!deck) return null;
    if (!gesture.current || gesture.current.deckId !== deckId) {
      gesture.current = {
        deckId,
        startFilter: deck.filter,
        startZoom: deck.zoom,
        baseDistance: 0,
        pointers: new Map(),
      };
    }
    return gesture.current;
  };

  const handlePointerDown = (deckId: DeckId) => (event: PointerEvent<HTMLDivElement>) => {
    const state = ensureGesture(deckId);
    if (!state) return;
    const element = event.currentTarget;
    element.setPointerCapture(event.pointerId);
    state.pointers.set(event.pointerId, {
      startX: event.clientX,
      startY: event.clientY,
      x: event.clientX,
      y: event.clientY,
    });
    if (state.pointers.size === 1) {
      const deck = deckLookup.get(deckId);
      if (deck) {
        state.startFilter = deck.filter;
      }
    }
    if (state.pointers.size === 2) {
      const values = Array.from(state.pointers.values());
      const distance = Math.hypot(values[0].x - values[1].x, values[0].y - values[1].y);
      state.baseDistance = distance || 1;
      const deck = deckLookup.get(deckId);
      if (deck) {
        state.startZoom = deck.zoom;
      }
    }
  };

  const handlePointerMove = (deckId: DeckId) => (event: PointerEvent<HTMLDivElement>) => {
    const state = gesture.current;
    if (!state || state.deckId !== deckId) return;
    const info = state.pointers.get(event.pointerId);
    if (!info) return;
    info.x = event.clientX;
    info.y = event.clientY;
    const deck = deckLookup.get(deckId);
    if (!deck) return;

    if (state.pointers.size >= 2) {
      const pointers = Array.from(state.pointers.values());
      const distance = Math.hypot(pointers[0].x - pointers[1].x, pointers[0].y - pointers[1].y);
      if (state.baseDistance > 0) {
        const ratio = clamp(distance / state.baseDistance, 0.5, 1.8);
        const nextZoom = clamp(state.startZoom * ratio, 0.5, 3);
        onUpdateDeck(deckId, { zoom: round(nextZoom) });
      }
      return;
    }

    const deltaY = info.startY - info.y;
    const nextFilter = clamp(state.startFilter + deltaY / 260, 0, 1);
    onUpdateDeck(deckId, { filter: round(nextFilter) });
  };

  const handlePointerUp = (deckId: DeckId) => (event: PointerEvent<HTMLDivElement>) => {
    const state = gesture.current;
    if (!state || state.deckId !== deckId) return;
    state.pointers.delete(event.pointerId);
    if (state.pointers.size === 0) {
      gesture.current = null;
    }
  };

  const deckOrder: DeckId[] = ["A", "B", "C", "D"];
  const deckPositions: Record<DeckId, { gridColumn: string; gridRow: string }> = {
    A: { gridColumn: "2", gridRow: "1" },
    B: { gridColumn: "4", gridRow: "1" },
    C: { gridColumn: "2", gridRow: "2" },
    D: { gridColumn: "4", gridRow: "2" },
  };

  const loopStripPositions: Record<DeckId, { gridColumn: string; gridRow: string; justify: "start" | "end" }> = {
    A: { gridColumn: "1", gridRow: "1", justify: "start" },
    C: { gridColumn: "1", gridRow: "2", justify: "start" },
    B: { gridColumn: "5", gridRow: "1", justify: "end" },
    D: { gridColumn: "5", gridRow: "2", justify: "end" },
  };

  return (
    <section
      style={{
        ...cardSurfaceStyle,
        display: "grid",
        gap: "18px",
        padding: "22px 24px",
        position: "relative",
      }}
    >
      <header style={{ display: "flex", justifyContent: "space-between", alignItems: "center" }}>
        <div>
          <h2
            style={{
              margin: 0,
              fontSize: "0.92rem",
              textTransform: "uppercase",
              letterSpacing: "0.08em",
            }}
          >
            Quad Deck Matrix
          </h2>
          <p style={{ margin: 0, fontSize: "0.7rem", color: theme.textMuted }}>
            Pinch to zoom, drag vertically to shape filters, steer blends with the XY crossfader.
          </p>
        </div>
        <div style={{ display: "flex", gap: "8px", flexWrap: "wrap", justifyContent: "flex-end" }}>
          {deckOrder.map((id) => {
            const deck = deckLookup.get(id);
            if (!deck) return null;
            return (
              <button
                key={deck.id}
                type="button"
                style={{
                  ...toolbarButtonStyle,
                  padding: "6px 12px",
                  background: deck.isFocused ? theme.button.primary : theme.button.base,
                  color: deck.isFocused ? theme.button.primaryText : theme.text,
                  borderColor: deck.isFocused ? theme.button.primary : theme.button.outline,
                }}
                onClick={() => onFocusDeck(deck.id)}
              >
                Focus {deck.id}
              </button>
            );
          })}
        </div>
      </header>
      <div
        style={{
          display: "grid",
          gridTemplateColumns: "auto minmax(0, 1fr) 460px minmax(0, 1fr) auto",
          gridTemplateRows: "minmax(0, 1fr) minmax(0, 1fr)",
          gap: "20px",
        }}
      >
        {deckOrder.map((id) => {
          const deck = deckLookup.get(id);
          if (!deck) return null;
          const position = deckPositions[id];
          const loopPosition = loopStripPositions[id];
          const weight = crossWeights[id];
          const levelHeight = `${Math.round(deck.level * 100)}%`;
          const loops = loopSlots[deck.id] ?? [];
          return (
            <Fragment key={deck.id}>
              <div
                style={{
                  gridColumn: loopPosition.gridColumn,
                  gridRow: loopPosition.gridRow,
                  justifySelf: loopPosition.justify,
                  alignSelf: "stretch",
                  display: "flex",
                  alignItems: "stretch",
                }}
              >
                <LoopRecorderStrip slots={loops} onToggle={(slotId) => onToggleLoopSlot(deck.id, slotId)} />
              </div>
              <article
                onPointerDown={handlePointerDown(deck.id)}
                onPointerMove={handlePointerMove(deck.id)}
                onPointerUp={handlePointerUp(deck.id)}
                onPointerCancel={handlePointerUp(deck.id)}
                style={{
                  border: `1px solid ${
                    deck.isFocused ? theme.button.primary : "rgba(120, 203, 220, 0.32)"
                  }`,
                  borderRadius: "16px",
                  padding: "18px",
                  background: `linear-gradient(180deg, rgba(12, 46, 63, ${0.85 + weight * 0.1}) 0%, rgba(9, 33, 45, ${
                    0.92 + weight * 0.05
                  }) 100%)`,
                  display: "grid",
                  gap: "14px",
                  position: "relative",
                  cursor: "pointer",
                  gridColumn: position.gridColumn,
                  gridRow: position.gridRow,
                }}
              >
                <header style={{ display: "flex", justifyContent: "space-between", alignItems: "center" }}>
                  <div style={{ display: "grid", gap: "4px" }}>
                    <strong style={{ fontSize: "0.9rem" }}>Deck {deck.id}</strong>
                    <span style={{ fontSize: "0.7rem", color: theme.textMuted }}>{deck.loopName}</span>
                    {deck.source ? (
                      <span style={{ fontSize: "0.64rem", color: theme.button.primaryText }}>
                        {deck.source}
                      </span>
                    ) : null}
                  </div>
                  <div style={{ textAlign: "right", display: "grid", gap: "4px" }}>
                    {deck.bpm ? (
                      <span style={{ fontSize: "0.67rem", color: theme.button.primaryText }}>
                        {deck.bpm} BPM
                      </span>
                    ) : null}
                    {deck.scale ? (
                      <span style={{ fontSize: "0.67rem", color: theme.textMuted }}>Scale {deck.scale}</span>
                    ) : null}
                    <span style={{ fontSize: "0.67rem", color: theme.textMuted }}>Zoom ×{deck.zoom.toFixed(2)}</span>
                    <span style={{ fontSize: "0.67rem", color: theme.textMuted }}>
                      Filter {Math.round(deck.filter * 100)}%
                    </span>
                    <span style={{ fontSize: "0.67rem", color: theme.button.primary }}>
                      Blend {Math.round(weight * 100)}%
                    </span>
                  </div>
                </header>
                {deck.stems && deck.stems.length ? (
                  <div style={{ display: "flex", flexWrap: "wrap", gap: "8px" }}>
                    {deck.stems.map((stem) => {
                      const colors = STEM_BADGE_COLORS[stem.status];
                      return (
                        <span
                          key={stem.id}
                          style={{
                            padding: "6px 10px",
                            borderRadius: "999px",
                            border: colors.border,
                            background: colors.background,
                            color: colors.text,
                            fontSize: "0.64rem",
                            letterSpacing: "0.08em",
                            textTransform: "uppercase",
                          }}
                        >
                          {stem.label} · {stem.status === "standby" ? "Standby" : stem.status === "active" ? "On" : "Muted"}
                        </span>
                      );
                    })}
                  </div>
                ) : null}
                <div
                  style={{
                    display: "flex",
                    justifyContent: "space-between",
                    alignItems: "center",
                    gap: "12px",
                    flexWrap: "wrap",
                  }}
                >
                  <div style={{ display: "flex", gap: "6px" }}>
                    {EQ_BANDS.map((band) => {
                      const isCut = deck.eqCuts[band.id];
                      return (
                        <button
                          key={band.id}
                          type="button"
                          onClick={() => onToggleEq(deck.id, band.id)}
                          title={band.tooltip}
                          style={{
                            ...toolbarButtonStyle,
                            padding: "4px 10px",
                            fontSize: "0.65rem",
                            background: isCut ? "rgba(255, 97, 146, 0.75)" : "rgba(13, 40, 54, 0.75)",
                            borderColor: isCut ? "rgba(255, 147, 190, 0.9)" : "rgba(120, 203, 220, 0.35)",
                            color: isCut ? "rgba(10, 24, 34, 0.92)" : theme.text,
                            boxShadow: isCut ? "0 0 12px rgba(255, 126, 170, 0.45)" : "none",
                          }}
                        >
                          {band.label}
                        </button>
                      );
                    })}
                  </div>
                  <div
                    style={{
                      fontSize: "0.65rem",
                      color: theme.textMuted,
                      textAlign: "right",
                      minWidth: "140px",
                    }}
                  >
                    {renderStemStatus(deck)}
                  </div>
                </div>
                <div
                  style={{
                    display: "grid",
                    gridTemplateColumns: "repeat(3, minmax(0, 1fr))",
                    gap: "8px",
                  }}
                >
                  {STEM_OPTIONS.map((option) => {
                    const isActive = deck.activeStem === option.id && deck.stemStatus === "stem";
                    const isQueued =
                      deck.stemStatus === "queued" &&
                      (deck.queuedStem === option.id || (!deck.queuedStem && deck.activeStem === option.id));
                    return (
                      <button
                        key={option.id}
                        type="button"
                        onClick={() => onTriggerStem(deck.id, option.id)}
                        style={{
                          ...toolbarButtonStyle,
                          padding: "6px 10px",
                          fontSize: "0.66rem",
                          textTransform: "uppercase",
                          letterSpacing: "0.06em",
                          background: isActive
                            ? option.accent
                            : isQueued
                            ? "rgba(21, 74, 98, 0.85)"
                            : "rgba(9, 32, 44, 0.8)",
                          color: isActive ? "rgba(8, 20, 28, 0.92)" : theme.text,
                          borderColor: isActive
                            ? option.accent
                            : isQueued
                            ? "rgba(120, 203, 220, 0.5)"
                            : "rgba(120, 203, 220, 0.3)",
                          boxShadow: isActive ? "0 0 14px rgba(120, 203, 220, 0.55)" : "none",
                        }}
                      >
                        {option.label}
                      </button>
                    );
                  })}
                </div>
                <div
                  style={{
                    position: "relative",
                    height: "140px",
                    borderRadius: "14px",
                    background: `linear-gradient(180deg, rgba(124, 84, 255, 0.35) 0%, rgba(76, 199, 194, 0.25) 100%)`,
                    border: `1px solid rgba(126, 154, 230, 0.28)`,
                    overflow: "hidden",
                  }}
                >
                  <WaveformPreview
                    waveform={deck.waveform}
                    fillColor="rgba(132, 94, 255, 0.55)"
                    strokeColor="rgba(255, 189, 255, 0.9)"
                  />
                  <div
                    style={{
                      position: "absolute",
                      top: "14px",
                      right: "14px",
                      width: "12px",
                      height: "92px",
                      borderRadius: "999px",
                      background: "rgba(9, 43, 60, 0.8)",
                      border: `1px solid rgba(120, 203, 220, 0.4)`,
                      display: "flex",
                      alignItems: "flex-end",
                      padding: "2px",
                    }}
                  >
                    <span
                      style={{
                        width: "100%",
                        height: levelHeight,
                        background: `linear-gradient(180deg, rgba(103, 255, 230, 0.9) 0%, rgba(255, 114, 177, 0.8) 100%)`,
                        borderRadius: "999px",
                        transition: "height 0.2s ease",
                      }}
                    />
                  </div>
                  <div
                    style={{
                      position: "absolute",
                      left: "14px",
                      top: "14px",
                      bottom: "14px",
                      width: "10px",
                      borderRadius: "999px",
                      background: `linear-gradient(180deg, rgba(68, 207, 255, 0.8) 0%, rgba(241, 139, 180, 0.7) 100%)`,
                    }}
                  >
                    <div
                      style={{
                        position: "absolute",
                        left: "-4px",
                        width: "18px",
                        height: "18px",
                        borderRadius: "999px",
                        background: theme.button.primary,
                        top: `${(1 - deck.filter) * 100}%`,
                        transform: "translateY(-50%)",
                        boxShadow: theme.shadow,
                      }}
                    />
                  </div>
                </div>
              <div style={{ display: "flex", justifyContent: "space-between", gap: "10px", alignItems: "center" }}>
                <div style={{ display: "flex", gap: "8px" }}>
                  <button
                    type="button"
                    style={{ ...toolbarButtonStyle, padding: "6px 12px" }}
                    onClick={() => onNudge(deck.id, "back")}
                  >
                    Nudge -
                  </button>
                  <button
                    type="button"
                    style={{ ...toolbarButtonStyle, padding: "6px 12px" }}
                    onClick={() => onNudge(deck.id, "forward")}
                  >
                    Nudge +
                  </button>
                </div>
                <div style={{ display: "flex", gap: "6px", flexWrap: "wrap", justifyContent: "flex-end" }}>
                  {deck.fxStack.map((fx) => (
                    <span
                      key={fx}
                      style={{
                        padding: "4px 10px",
                        borderRadius: "999px",
                        background: "rgba(30, 72, 102, 0.7)",
                        border: `1px solid rgba(120, 203, 220, 0.4)`,
                        fontSize: "0.65rem",
                        letterSpacing: "0.06em",
                        textTransform: "uppercase",
                      }}
                    >
                      {fx}
                    </span>
                  ))}
                </div>
              </div>
              </article>
            </Fragment>
          );
        })}
        <div
          style={{
            gridColumn: "3",
            gridRow: "1 / span 2",
            border: `1px solid rgba(120, 203, 220, 0.32)`,
            borderRadius: "18px",
            background: "rgba(8, 29, 40, 0.85)",
            display: "grid",
            gridTemplateRows: "auto auto 1fr",
            padding: "18px 16px",
            gap: "18px",
          }}
        >
          <div
            style={{
              display: "flex",
              alignItems: "center",
              justifyContent: "space-between",
              fontSize: "0.75rem",
              textTransform: "uppercase",
              letterSpacing: "0.08em",
              color: theme.textMuted,
            }}
          >
            <span>Master</span>
            <span style={{ display: "flex", gap: "12px", alignItems: "center" }}>
              <span>{Math.round(masterTempo)} BPM</span>
              <span>
                Pitch {masterPitch > 0 ? `+${masterPitch.toFixed(1)}` : masterPitch.toFixed(1)} st
              </span>
            </span>
          </div>
          <div
            style={{
              display: "grid",
              gridTemplateColumns: "repeat(2, minmax(0, 1fr))",
              gap: "12px",
            }}
          >
            <MasterControlSlider
              label="Tempo"
              value={masterTempo}
              min={80}
              max={160}
              step={1}
              suffix="BPM"
              onChange={onMasterTempoChange}
            />
            <MasterControlSlider
              label="Pitch"
              value={masterPitch}
              min={-12}
              max={12}
              step={0.1}
              suffix="st"
              onChange={onMasterPitchChange}
            />
          </div>
          <div
            style={{
              display: "grid",
              gridTemplateColumns: "auto 1fr auto",
              alignItems: "center",
              gap: "16px",
            }}
          >
            <MasterStrip label="Left Sum" level={masterLevels.left} focus={masterLevels.top} />
            <XYCrossfaderPad value={crossfade} onChange={onCrossfadeChange} weights={crossWeights} />
            <MasterStrip label="Right Sum" level={masterLevels.right} focus={masterLevels.bottom} />
          </div>
        </div>
      </div>
    </section>
  );
}<|MERGE_RESOLUTION|>--- conflicted
+++ resolved
@@ -3,66 +3,6 @@
 import { theme } from "@daw/theme";
 import { cardSurfaceStyle, toolbarButtonStyle } from "@daw/components/layout/styles";
 import { WaveformPreview } from "@daw/shared/WaveformPreview";
-<<<<<<< HEAD
-
-export type DeckId = "A" | "B" | "C" | "D";
-
-export type LoopSlotStatus = "idle" | "queued" | "recording" | "playing";
-
-export interface LoopSlot {
-  id: string;
-  label: string;
-  status: LoopSlotStatus;
-  length: "bar" | "half";
-}
-
-export type StemStatus = "standby" | "active" | "muted";
-
-export interface DeckStem {
-  id: string;
-  label: string;
-  status: StemStatus;
-}
-
-const STEM_BADGE_COLORS: Record<StemStatus, { background: string; border: string; text: string }> = {
-  standby: {
-    background: "rgba(21, 74, 98, 0.6)",
-    border: "rgba(103, 255, 230, 0.4)",
-    text: theme.button.primaryText,
-  },
-  active: {
-    background: "rgba(124, 84, 255, 0.5)",
-    border: "rgba(214, 189, 255, 0.6)",
-    text: theme.button.primaryText,
-  },
-  muted: {
-    background: "rgba(10, 32, 44, 0.7)",
-    border: "rgba(120, 203, 220, 0.25)",
-    text: theme.textMuted,
-  },
-};
-
-export interface DeckPerformance {
-  id: DeckId;
-  loopName: string;
-  waveform: Float32Array;
-  filter: number;
-  resonance: number;
-  zoom: number;
-  fxStack: string[];
-  isFocused: boolean;
-  level: number;
-  bpm?: number;
-  scale?: string;
-  stems?: DeckStem[];
-  source?: string;
-}
-
-export interface CrossfadeState {
-  x: number;
-  y: number;
-}
-=======
 import type {
   CrossfadeState,
   DeckId,
@@ -71,7 +11,6 @@
   LoopSlotStatus,
   StemType,
 } from "../types";
->>>>>>> 87114882
 
 export interface DeckMatrixProps {
   decks: DeckPerformance[];
