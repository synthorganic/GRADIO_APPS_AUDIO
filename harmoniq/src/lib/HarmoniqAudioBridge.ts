--- conflicted
+++ resolved
@@ -4,15 +4,9 @@
   DeckFxParams,
   DeckId,
   DeckPlaybackDiagnostics,
-<<<<<<< HEAD
-  EqBandId,
-  StemType,
-} from "../types";
-=======
   StemType,
 } from "../types";
 import { STEM_TYPES } from "../types";
->>>>>>> 4665ca6c
 
 const FX_ORDER: DeckFxId[] = ["rhythmicGate", "stutter", "glitch", "crush", "phaser", "reverb"];
 
@@ -30,20 +24,8 @@
 
 interface DeckNodes {
   input: GainNode;
-<<<<<<< HEAD
-  eq: Record<EqBandId, BiquadFilterNode>;
-  stems: {
-    low: StemBand;
-    mid: StemBand;
-    high: StemBand;
-    mix: GainNode;
-  };
-  captureTap: GainNode;
-  captureMonitor: GainNode;
-=======
   stemMix: GainNode;
   stemStages: Map<StemType, StemStage>;
->>>>>>> 4665ca6c
   level: GainNode;
   effects: Map<DeckFxId, EffectStage>;
   meterTap: GainNode;
@@ -650,13 +632,7 @@
 
   private effectStates = new Map<DeckId, Map<DeckFxId, boolean>>();
 
-<<<<<<< HEAD
-  private eqStates = new Map<DeckId, Record<EqBandId, boolean>>();
-
-  private stemStates = new Map<DeckId, StemType | null>();
-=======
   private stemFocus = new Map<DeckId, StemType | null>();
->>>>>>> 4665ca6c
 
   private masterTrim = 0.9;
 
@@ -749,41 +725,6 @@
       return deck;
     }
     const input = context.createGain();
-<<<<<<< HEAD
-    const eqLows = context.createBiquadFilter();
-    eqLows.type = "highpass";
-    eqLows.frequency.value = 24;
-    eqLows.Q.value = 0.707;
-    const eqMids = context.createBiquadFilter();
-    eqMids.type = "peaking";
-    eqMids.frequency.value = 1200;
-    eqMids.Q.value = 0.9;
-    eqMids.gain.value = 0;
-    const eqHighs = context.createBiquadFilter();
-    eqHighs.type = "lowpass";
-    eqHighs.frequency.value = 18000;
-    eqHighs.Q.value = 0.6;
-    const stemLowFilter = context.createBiquadFilter();
-    stemLowFilter.type = "lowpass";
-    stemLowFilter.frequency.value = 220;
-    stemLowFilter.Q.value = 0.9;
-    const stemLowGain = context.createGain();
-    stemLowGain.gain.value = 1;
-    const stemMidFilter = context.createBiquadFilter();
-    stemMidFilter.type = "bandpass";
-    stemMidFilter.frequency.value = 1200;
-    stemMidFilter.Q.value = 1.2;
-    const stemMidGain = context.createGain();
-    stemMidGain.gain.value = 1;
-    const stemHighFilter = context.createBiquadFilter();
-    stemHighFilter.type = "highpass";
-    stemHighFilter.frequency.value = 3200;
-    stemHighFilter.Q.value = 0.8;
-    const stemHighGain = context.createGain();
-    stemHighGain.gain.value = 1;
-    const stemMix = context.createGain();
-    stemMix.gain.value = 1;
-=======
     const stemMix = context.createGain();
     stemMix.gain.value = 0.78;
     const stemStages = new Map<StemType, StemStage>();
@@ -793,7 +734,6 @@
       input.connect(stage.input);
       stage.output.connect(stemMix);
     });
->>>>>>> 4665ca6c
     const level = context.createGain();
     level.gain.value = 0;
     const master = this.ensureMaster(context);
@@ -810,27 +750,7 @@
     level.connect(master);
     captureMonitor.connect(master);
     const meterData = new Float32Array(analyser.fftSize) as MeterArray;
-<<<<<<< HEAD
-    deck = {
-      input,
-      eq: { lows: eqLows, mids: eqMids, highs: eqHighs },
-      stems: {
-        low: { filter: stemLowFilter, gain: stemLowGain },
-        mid: { filter: stemMidFilter, gain: stemMidGain },
-        high: { filter: stemHighFilter, gain: stemHighGain },
-        mix: stemMix,
-      },
-      captureTap,
-      captureMonitor,
-      level,
-      effects: new Map(),
-      meterTap,
-      analyser,
-      meterData,
-    };
-=======
     deck = { input, stemMix, stemStages, level, effects: new Map(), meterTap, analyser, meterData };
->>>>>>> 4665ca6c
     this.decks.set(deckId, deck);
     this.effectStates.set(deckId, new Map());
     this.eqStates.set(deckId, { highs: false, mids: false, lows: false });
@@ -1161,40 +1081,13 @@
         stage.output.disconnect();
       } catch {}
     });
-<<<<<<< HEAD
-    deck.input.connect(deck.eq.lows);
-    deck.eq.lows.connect(deck.eq.mids);
-    deck.eq.mids.connect(deck.eq.highs);
-    deck.eq.highs.connect(deck.stems.low.filter);
-    deck.eq.highs.connect(deck.stems.mid.filter);
-    deck.eq.highs.connect(deck.stems.high.filter);
-    deck.stems.low.filter.connect(deck.stems.low.gain);
-    deck.stems.mid.filter.connect(deck.stems.mid.gain);
-    deck.stems.high.filter.connect(deck.stems.high.gain);
-    deck.stems.low.gain.connect(deck.stems.mix);
-    deck.stems.mid.gain.connect(deck.stems.mix);
-    deck.stems.high.gain.connect(deck.stems.mix);
-    let previous: AudioNode = deck.stems.mix;
-=======
     let previous: AudioNode = deck.stemMix;
->>>>>>> 4665ca6c
     for (const effectId of FX_ORDER) {
       const stage = deck.effects.get(effectId);
       if (!stage) continue;
       previous.connect(stage.input);
       previous = stage.output;
     }
-<<<<<<< HEAD
-    previous.connect(deck.captureTap);
-    deck.captureTap.connect(deck.captureMonitor);
-    deck.captureTap.connect(deck.meterTap);
-    const capture = this.loopCaptures.get(deckId);
-    if (capture) {
-      try {
-        deck.captureTap.connect(capture.processor);
-      } catch {}
-    }
-=======
     previous.connect(deck.meterTap);
     const context = this.getActiveContext();
     if (context) {
@@ -1221,7 +1114,6 @@
     }
     this.stemFocus.set(deckId, normalized);
     this.applyStemFocus(deckId, deck, context);
->>>>>>> 4665ca6c
   }
 
   private ensurePlayback(deckId: DeckId): DeckPlaybackInternal {
@@ -1557,38 +1449,7 @@
         deck.input.disconnect();
       } catch {}
       try {
-<<<<<<< HEAD
-        deck.eq.lows.disconnect();
-      } catch {}
-      try {
-        deck.eq.mids.disconnect();
-      } catch {}
-      try {
-        deck.eq.highs.disconnect();
-      } catch {}
-      try {
-        deck.stems.low.filter.disconnect();
-      } catch {}
-      try {
-        deck.stems.mid.filter.disconnect();
-      } catch {}
-      try {
-        deck.stems.high.filter.disconnect();
-      } catch {}
-      try {
-        deck.stems.low.gain.disconnect();
-      } catch {}
-      try {
-        deck.stems.mid.gain.disconnect();
-      } catch {}
-      try {
-        deck.stems.high.gain.disconnect();
-      } catch {}
-      try {
-        deck.stems.mix.disconnect();
-=======
         deck.stemMix.disconnect();
->>>>>>> 4665ca6c
       } catch {}
       try {
         deck.level.disconnect();
@@ -1606,12 +1467,7 @@
     this.decks.clear();
     this.deckGains.clear();
     this.effectStates.clear();
-<<<<<<< HEAD
-    this.eqStates.clear();
-    this.stemStates.clear();
-=======
     this.stemFocus.clear();
->>>>>>> 4665ca6c
     if (this.master) {
       try {
         this.master.disconnect();
