--- conflicted
+++ resolved
@@ -4,8 +4,6 @@
 import type { CrossfadeState, DeckId, DeckPerformance, LoopSlot, StemType } from "./types";
 import { HarmonicWheelSelector } from "./components/HarmonicWheelSelector";
 import { FxRackPanel, type FxModuleConfig } from "./components/FxRackPanel";
-<<<<<<< HEAD
-=======
 import { LibraryFolderSelector } from "./components/LibraryFolderSelector";
 import { SavedLoopsLibrary } from "./components/SavedLoopsLibrary";
 import { ActiveLoopsPanel } from "./components/ActiveLoopsPanel";
@@ -13,7 +11,6 @@
   AutomationEnvelopeList,
   type AutomationEnvelopeSummary,
 } from "./components/AutomationEnvelopeList";
->>>>>>> 5afa2a71
 import { createWaveform } from "./shared/waveforms";
 import { useLoopLibrary } from "./state/LoopLibraryStore";
 import { TrackSelectionModal } from "./components/TrackSelectionModal";
@@ -170,9 +167,6 @@
 };
 
 export default function App() {
-<<<<<<< HEAD
-  const { loops: storedLoops, registerLoopLoad } = useLoopLibrary();
-=======
   const {
     loops: storedLoops,
     automationEnvelopes,
@@ -183,7 +177,6 @@
     lastPersistedAt,
     persistError,
   } = useLoopLibrary();
->>>>>>> 5afa2a71
 
   const [decks, setDecks] = useState<DeckPerformance[]>(INITIAL_DECKS);
   const [crossfade, setCrossfade] = useState<CrossfadeState>({ x: 0.45, y: 0.35 });
@@ -191,8 +184,6 @@
   const [loopSlots, setLoopSlots] = useState<Record<DeckId, LoopSlot[]>>(INITIAL_LOOP_SLOTS);
   const [masterTempo, setMasterTempo] = useState(128);
   const [masterPitch, setMasterPitch] = useState(0);
-<<<<<<< HEAD
-=======
   const [selectedFolder, setSelectedFolder] = useState<string>(() => folders[0] ?? "All Sessions");
   const [mutedDecks, setMutedDecks] = useState<Record<DeckId, boolean>>({
     A: false,
@@ -200,7 +191,6 @@
     C: false,
     D: false,
   });
->>>>>>> 5afa2a71
   const [selectorKey, setSelectorKey] = useState<string | null>(null);
   const loopTimers = useRef<Map<string, number>>(new Map());
 
@@ -213,16 +203,10 @@
     const timer = setInterval(() => {
       setDecks((prev) =>
         prev.map((deck) => {
-<<<<<<< HEAD
-          const floor = 0.15;
-          const ceiling = 0.98;
-          const jitter = (Math.random() - 0.5) * 0.12;
-=======
           const isMuted = mutedDecks[deck.id] ?? false;
           const floor = isMuted ? 0.02 : 0.15;
           const ceiling = isMuted ? 0.12 : 0.98;
           const jitter = (Math.random() - 0.5) * (isMuted ? 0.04 : 0.12);
->>>>>>> 5afa2a71
           const nextLevel = clamp(deck.level + jitter, floor, ceiling);
           return { ...deck, level: Number(nextLevel.toFixed(2)) };
         }),
@@ -310,8 +294,6 @@
     );
   };
 
-<<<<<<< HEAD
-=======
   const handleToggleMute = (loopId: string) => {
     const deckId = loopId as DeckId;
     setMutedDecks((prev) => {
@@ -330,17 +312,13 @@
     });
   };
 
->>>>>>> 5afa2a71
   const handleLoadLoop = (loopId: string) => {
     const loop = storedLoops.find((item) => item.id === loopId);
     if (!loop) return;
     const focusedDeck = decks.find((deck) => deck.isFocused) ?? decks[0];
     if (!focusedDeck) return;
 
-<<<<<<< HEAD
-=======
     setMutedDecks((prev) => ({ ...prev, [focusedDeck.id]: false }));
->>>>>>> 5afa2a71
     setDecks((prev) =>
       prev.map((deck) =>
         deck.id === focusedDeck.id
@@ -432,8 +410,6 @@
 
   const sortedLoops = useMemo(() => sortLoopsByCamelot(storedLoops), [storedLoops]);
 
-<<<<<<< HEAD
-=======
   const filteredLoops = useMemo(() => {
     if (selectedFolder === "All Sessions") {
       return sortedLoops;
@@ -454,7 +430,6 @@
     [filteredLoops],
   );
 
->>>>>>> 5afa2a71
   const selectionLoops = useMemo(
     () =>
       selectorKey
@@ -463,8 +438,6 @@
     [selectorKey, sortedLoops],
   );
 
-<<<<<<< HEAD
-=======
   const activeLoops = useMemo(() =>
     decks.map((deck) => ({
       id: deck.id,
@@ -493,7 +466,6 @@
     await importFromFile(file);
   };
 
->>>>>>> 5afa2a71
   return (
     <>
       <div className="harmoniq-shell">
@@ -502,27 +474,6 @@
           style={{
             color: theme.text,
             filter: "drop-shadow(0 24px 80px rgba(0, 0, 0, 0.5))",
-<<<<<<< HEAD
-          }}
-        >
-          <div className="harmoniq-shell__matrix">
-            <DeckMatrix
-              decks={decks}
-              crossfade={crossfade}
-              onCrossfadeChange={setCrossfade}
-              onUpdateDeck={handleUpdateDeck}
-              onNudge={handleNudge}
-              onFocusDeck={handleFocusDeck}
-              loopSlots={loopSlots}
-              onToggleLoopSlot={handleToggleLoopSlot}
-              masterTempo={masterTempo}
-              masterPitch={masterPitch}
-              onMasterTempoChange={setMasterTempo}
-              onMasterPitchChange={setMasterPitch}
-              onToggleEq={handleToggleEq}
-              onTriggerStem={handleTriggerStem}
-            />
-=======
         }}
       >
         <div className="harmoniq-shell__matrix">
@@ -573,7 +524,6 @@
                 />
               </div>
             </div>
->>>>>>> 5afa2a71
           </div>
           <div className="harmoniq-shell__wheel">
             <div className="harmoniq-shell__wheel-layout">
@@ -588,10 +538,7 @@
           </div>
         </div>
       </div>
-<<<<<<< HEAD
-=======
       </div>
->>>>>>> 5afa2a71
       {selectorKey && (
         <TrackSelectionModal
           keyLabel={selectorKey}
