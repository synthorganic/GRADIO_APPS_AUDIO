--- conflicted
+++ resolved
@@ -11,11 +11,7 @@
   DeckPlaybackDiagnostics,
   DeckStem,
   LoopSlot,
-<<<<<<< HEAD
-  StemStatus,
-=======
   EqBandId,
->>>>>>> 96f4df50
   StemType,
   StemStatus,
 } from "./types";
@@ -32,11 +28,7 @@
 } from "./components/TrackUploadPanel";
 import { TrackLibraryList } from "./components/TrackLibraryList";
 import { HarmoniqAudioBridge } from "./lib/HarmoniqAudioBridge";
-<<<<<<< HEAD
-import { audioEngine } from "@daw/lib/audioEngine";
-=======
 import { encodeAudioBufferToWav } from "./lib/audioEncoding";
->>>>>>> 96f4df50
 
 const CAMELOT_ORDER = [
   "1A",
@@ -361,170 +353,7 @@
   const masterBpm = useMemo(() => MASTER_BASE_BPM * masterTimestretch, [masterTimestretch]);
   const measureSeconds = useMemo(() => 240 / Math.max(masterBpm, 1), [masterBpm]);
   const loopTimers = useRef<Map<string, number>>(new Map());
-<<<<<<< HEAD
-  const loopArmings = useRef<Map<string, LoopArmingState>>(new Map());
-  const transportState = useRef<{ position: number; hasTick: boolean }>({ position: 0, hasTick: false });
-
-  const clearLoopTimer = useCallback((key: string) => {
-    const existing = loopTimers.current.get(key);
-    if (existing !== undefined) {
-      window.clearTimeout(existing);
-      loopTimers.current.delete(key);
-    }
-  }, []);
-
-  const clearLoopTimersForSlot = useCallback((baseKey: string) => {
-    loopTimers.current.forEach((timer, key) => {
-      if (key.startsWith(baseKey)) {
-        window.clearTimeout(timer);
-        loopTimers.current.delete(key);
-      }
-    });
-  }, []);
-
-  const registerLoopTimer = useCallback((key: string, delay: number, callback: () => void) => {
-    const id = window.setTimeout(() => {
-      loopTimers.current.delete(key);
-      callback();
-    }, Math.max(delay, 0));
-    loopTimers.current.set(key, id);
-  }, []);
-
-  const updateLoopSlotStatus = useCallback(
-    (deckId: DeckId, slotId: string, status: LoopSlot["status"]) => {
-      setLoopSlots((prev) => {
-        const slots = prev[deckId];
-        if (!slots) {
-          return prev;
-        }
-        let changed = false;
-        const nextSlots = slots.map((slot) => {
-          if (slot.id !== slotId) {
-            return slot;
-          }
-          if (slot.status === status) {
-            return slot;
-          }
-          changed = true;
-          return { ...slot, status };
-        });
-        if (!changed) {
-          return prev;
-        }
-        return { ...prev, [deckId]: nextSlots };
-      });
-    },
-    [setLoopSlots],
-  );
-
-  const processLoopArmings = useCallback(
-    (position: number) => {
-      if (loopArmings.current.size === 0) {
-        return;
-      }
-      const epsilon = 1e-3;
-      loopArmings.current.forEach((entry, key) => {
-        if (entry.state === "waiting" && position + epsilon >= entry.startTime) {
-          entry.state = "recording";
-          clearLoopTimer(`${key}:record`);
-          updateLoopSlotStatus(entry.deckId, entry.slotId, "recording");
-        }
-        if (entry.state === "recording" && position + epsilon >= entry.stopTime) {
-          loopArmings.current.delete(key);
-          clearLoopTimersForSlot(key);
-          updateLoopSlotStatus(entry.deckId, entry.slotId, "playing");
-        }
-      });
-    },
-    [clearLoopTimer, clearLoopTimersForSlot, updateLoopSlotStatus],
-  );
-
-  const scheduleLoopArming = useCallback(
-    (deckId: DeckId, slotId: string, length: LoopSlot["length"]) => {
-      const baseKey = `${deckId}-${slotId}`;
-      const gridBase = length === "bar" ? measureSeconds : measureSeconds / 2;
-      const safeGrid = Math.max(gridBase, 0.01);
-      const epsilon = 1e-3;
-      const position = transportState.current.position;
-      let startTime = Math.ceil((position + epsilon) / safeGrid) * safeGrid;
-      if (startTime <= position + epsilon) {
-        startTime += safeGrid;
-      }
-      const stopTime = startTime + safeGrid;
-      loopArmings.current.set(baseKey, {
-        deckId,
-        slotId,
-        length,
-        startTime,
-        stopTime,
-        state: "waiting",
-      });
-      const startDelayMs = Math.max(Math.round((startTime - position) * 1000), 0);
-      const stopDelayMs = Math.max(Math.round((stopTime - position) * 1000), 0);
-      registerLoopTimer(`${baseKey}:record`, startDelayMs, () => {
-        const entry = loopArmings.current.get(baseKey);
-        if (!entry || entry.state !== "waiting") {
-          return;
-        }
-        entry.state = "recording";
-        updateLoopSlotStatus(deckId, slotId, "recording");
-      });
-      registerLoopTimer(`${baseKey}:play`, stopDelayMs, () => {
-        const entry = loopArmings.current.get(baseKey);
-        if (!entry) {
-          return;
-        }
-        loopArmings.current.delete(baseKey);
-        clearLoopTimersForSlot(baseKey);
-        updateLoopSlotStatus(deckId, slotId, "playing");
-      });
-      processLoopArmings(position);
-    },
-    [clearLoopTimersForSlot, measureSeconds, processLoopArmings, registerLoopTimer, updateLoopSlotStatus],
-  );
-
-  const resetLoopArmings = useCallback(
-    (resetSlots: boolean) => {
-      if (loopArmings.current.size === 0) {
-        return;
-      }
-      const pending = resetSlots ? Array.from(loopArmings.current.values()) : [];
-      loopArmings.current.forEach((_, key) => {
-        clearLoopTimersForSlot(key);
-      });
-      loopArmings.current.clear();
-      if (!resetSlots || pending.length === 0) {
-        return;
-      }
-      setLoopSlots((prev) => {
-        let changed = false;
-        const next: typeof prev = { ...prev };
-        pending.forEach(({ deckId, slotId }) => {
-          const slots = next[deckId];
-          if (!slots) {
-            return;
-          }
-          const updated: LoopSlot[] = slots.map((slot) => {
-            if (slot.id !== slotId) {
-              return slot;
-            }
-            if (slot.status === "idle") {
-              return slot;
-            }
-            changed = true;
-            return { ...slot, status: "idle" as LoopSlot["status"] };
-          });
-          next[deckId] = updated;
-        });
-        return changed ? next : prev;
-      });
-    },
-    [clearLoopTimersForSlot, setLoopSlots],
-  );
-
-=======
   const captureObjectUrls = useRef<Map<DeckId, string>>(new Map());
->>>>>>> 96f4df50
   const audioBridge = useMemo(() => {
     if (typeof window === "undefined") {
       return null;
@@ -829,12 +658,8 @@
     return () => {
       loopTimers.current.forEach((timer) => window.clearTimeout(timer));
       loopTimers.current.clear();
-<<<<<<< HEAD
-      loopArmings.current.clear();
-=======
       captureObjectUrls.current.forEach((url) => URL.revokeObjectURL(url));
       captureObjectUrls.current.clear();
->>>>>>> 96f4df50
     };
   }, []);
 
@@ -915,9 +740,6 @@
     clearLoopTimersForSlot(baseKey);
     loopArmings.current.delete(baseKey);
     updateLoopSlotStatus(deckId, slotId, "queued");
-<<<<<<< HEAD
-    scheduleLoopArming(deckId, slotId, slot.length);
-=======
     const beatsPerBar = 4;
     const bpm = deck.bpm ?? masterTempo;
     const secondsPerBeat = 60 / Math.max(1, bpm);
@@ -1002,7 +824,6 @@
         }
       })();
     });
->>>>>>> 96f4df50
   };
 
   const handleToggleFx = (deckId: DeckId, effectId: DeckFxId) => {
