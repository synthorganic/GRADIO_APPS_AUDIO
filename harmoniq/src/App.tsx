--- conflicted
+++ resolved
@@ -5,13 +5,6 @@
 import { HarmonicWheelSelector } from "./components/HarmonicWheelSelector";
 import { FxRackPanel, type FxModuleConfig } from "./components/FxRackPanel";
 import { LibraryFolderSelector } from "./components/LibraryFolderSelector";
-<<<<<<< HEAD
-import {
-  TrackUploadPanel,
-  type AnalyzedTrackSummary,
-} from "./components/TrackUploadPanel";
-import { TrackLibraryList } from "./components/TrackLibraryList";
-=======
 import { SavedLoopsLibrary } from "./components/SavedLoopsLibrary";
 import { ActiveLoopsPanel } from "./components/ActiveLoopsPanel";
 import {
@@ -48,7 +41,6 @@
   "11B",
   "12B",
 ];
->>>>>>> 87114882
 
 const CAMELOT_RANK = new Map(CAMELOT_ORDER.map((key, index) => [key, index]));
 
@@ -192,10 +184,6 @@
   const [loopSlots, setLoopSlots] = useState<Record<DeckId, LoopSlot[]>>(INITIAL_LOOP_SLOTS);
   const [masterTempo, setMasterTempo] = useState(128);
   const [masterPitch, setMasterPitch] = useState(0);
-<<<<<<< HEAD
-  const [selectedFolder, setSelectedFolder] = useState<string>(LIBRARY_FOLDERS[0]);
-  const [libraryTracks, setLibraryTracks] = useState<AnalyzedTrackSummary[]>([]);
-=======
   const [selectedFolder, setSelectedFolder] = useState<string>(() => folders[0] ?? "All Sessions");
   const [mutedDecks, setMutedDecks] = useState<Record<DeckId, boolean>>({
     A: false,
@@ -204,7 +192,6 @@
     D: false,
   });
   const [selectorKey, setSelectorKey] = useState<string | null>(null);
->>>>>>> 87114882
   const loopTimers = useRef<Map<string, number>>(new Map());
 
   const handleTracksAnalyzed = (tracks: AnalyzedTrackSummary[]) => {
@@ -569,16 +556,6 @@
             <FxRackPanel title="FX Bank Omega" modules={FX_RACK_PRESETS.right} alignment="right" />
           </div>
           <div className="harmoniq-shell__library">
-<<<<<<< HEAD
-            <LibraryFolderSelector
-              folders={LIBRARY_FOLDERS}
-              value={selectedFolder}
-              onChange={setSelectedFolder}
-            />
-            <div style={{ display: "grid", gap: "16px", marginTop: "18px" }}>
-              <TrackUploadPanel onTracksAnalyzed={handleTracksAnalyzed} />
-              <TrackLibraryList tracks={libraryTracks} onLoad={handleLoadTrackToDeck} />
-=======
             <div className="harmoniq-shell__library-content">
               <LibraryFolderSelector folders={folders} value={selectedFolder} onChange={setSelectedFolder} />
               <div className="harmoniq-shell__library-columns">
@@ -608,7 +585,6 @@
                 onOpenKey={handleOpenKeySelector}
               />
               <FxRackPanel title="FX Bank Omega" modules={FX_RACK_PRESETS.right} alignment="right" />
->>>>>>> 87114882
             </div>
           </div>
         </div>
