--- conflicted
+++ resolved
@@ -446,16 +446,7 @@
               tonalKey: track.scale,
               scale: track.scale,
               source: track.origin,
-<<<<<<< HEAD
-              stems: track.stems.map((stem) => ({
-                id: `${track.id}-${stem.id}`,
-                label: stem.label,
-                type: stem.type,
-                status: "standby",
-              })),
-=======
               stems: assignedStems,
->>>>>>> 4665ca6c
               durationSeconds: track.durationSeconds ?? deck.durationSeconds ?? null,
               currentTimeSeconds: 0,
               isPlaying: false,
@@ -930,20 +921,12 @@
             queuedStem: null,
             stemStatus: targetStem ? "stem" : "main",
             level: nextLevel,
-<<<<<<< HEAD
-            stems: updatedStems ?? item.stems,
-=======
             stems: updatedStems,
->>>>>>> 4665ca6c
           };
         }),
       );
       if (audioBridge) {
-<<<<<<< HEAD
-        audioBridge.setStemProfile(deckId, targetStem);
-=======
         audioBridge.setDeckStemFocus(deckId, targetStem);
->>>>>>> 4665ca6c
       }
     });
   };
