--- conflicted
+++ resolved
@@ -15,18 +15,6 @@
 
 export type DeckFxParams = Record<string, number | string>;
 
-<<<<<<< HEAD
-export type EqBandId = "highs" | "mids" | "lows";
-
-export interface DeckStem {
-  id: string;
-  label: string;
-  type: StemType;
-  status: StemStatus;
-}
-
-=======
->>>>>>> 4665ca6c
 export interface DeckPerformance {
   id: DeckId;
   loopName: string;
